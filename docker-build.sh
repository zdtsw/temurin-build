--- conflicted
+++ resolved
@@ -128,21 +128,17 @@
      gitSshAccess=(-v "${HOME}/.ssh:/home/build/.ssh" -v "${SSH_AUTH_SOCK}:/build-ssh-agent" -e "SSH_AUTH_SOCK=/build-ssh-agent")
   fi
  
-  local dockerMode=(-l "st")
+  local dockerMode=()
   if [[ "${BUILD_CONFIG[DEBUG_DOCKER]}" == "true" ]] ; then
-	  dockerMode=(-t -i -l "st")
+     dockerMode=(-t -i)
   fi
 
   # shellcheck disable=SC2140
   # Pass in the last important variables into the Docker container and call
   # the /openjdk/sbin/build.sh script inside
   ${BUILD_CONFIG[DOCKER]} run \
-<<<<<<< HEAD
        "${dockerMode[@]}" \
        --cpuset-cpus="${cpuSet}" \
-=======
-      --cpuset-cpus="${cpuSet}" \
->>>>>>> 2ba6feac
        -v "${BUILD_CONFIG[DOCKER_SOURCE_VOLUME_NAME]}:/openjdk/build" \
        -v "${hostDir}/workspace/target":"/${BUILD_CONFIG[WORKSPACE_DIR]}/${BUILD_CONFIG[TARGET_DIR]}" \
        "${gitSshAccess[@]}" \
