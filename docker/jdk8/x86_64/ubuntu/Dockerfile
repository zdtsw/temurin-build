# (C) Copyright IBM Corporation 2017.
#
# Licensed under the Apache License, Version 2.0 (the "License");
# you may not use this file except in compliance with the License.
# You may obtain a copy of the License at
#
#      https://www.apache.org/licenses/LICENSE-2.0
#
# Unless required by applicable law or agreed to in writing, software
# distributed under the License is distributed on an "AS IS" BASIS,
# WITHOUT WARRANTIES OR CONDITIONS OF ANY KIND, either express or implied.
# See the License for the specific language governing permissions and
# limitations under the License.

FROM ubuntu:16.04

MAINTAINER AdoptOpenJDK <adoption-discuss@openjdk.java.net>

# Install required OS tools.  Yes we have to apt-get update first in order to
# get to software-properties-common, which includes the apt-add-repository
# package, so we can add the Azul repo and then apt-get update that so we cam
# get zulu-7.  This is why we can't have nice things.
RUN apt-get update \
  && apt-get install -y software-properties-common \
  && apt-key adv --keyserver hkp://keyserver.ubuntu.com:80 --recv-keys 0x219BD9C9 \
  && apt-add-repository 'deb http://repos.azulsystems.com/ubuntu stable main' \
  && apt-get update \
  && apt-get -y upgrade \
  && apt-get install -qq -y --no-install-recommends \
    ccache \
    cpio \
    curl \
<<<<<<< HEAD
=======
    make \
    gcc \
    g++ \
>>>>>>> 9ac30b86
    file \
    g++ \
    gcc \
    git \
    git \
    libasound2-dev \
    libcups2-dev \
    libfreetype6-dev \
    libx11-dev \
    libxext-dev \
    libxrender-dev \
    libxt-dev \
    libxtst-dev \
    make \
    unzip \
    wget \
    zip \
    zulu-7 \
&& rm -rf /var/lib/apt/lists/*

# Pick up build instructions
RUN mkdir -p /openjdk/target

COPY sbin /openjdk/sbin
COPY workspace/config /openjdk/config

RUN mkdir -p /openjdk/build
RUN useradd -ms /bin/bash build
RUN chown -R build: /openjdk/
USER build
WORKDIR /openjdk/build/

# Default actions
ENTRYPOINT ["/openjdk/sbin/build.sh"]

CMD ["images"]

ARG OPENJDK_CORE_VERSION
ENV OPENJDK_CORE_VERSION=$OPENJDK_CORE_VERSION
ENV JDK_PATH=j2sdk-image
ENV JRE_PATH=j2re-image<|MERGE_RESOLUTION|>--- conflicted
+++ resolved
@@ -30,16 +30,9 @@
     ccache \
     cpio \
     curl \
-<<<<<<< HEAD
-=======
-    make \
-    gcc \
-    g++ \
->>>>>>> 9ac30b86
     file \
     g++ \
     gcc \
-    git \
     git \
     libasound2-dev \
     libcups2-dev \
