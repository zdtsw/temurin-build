--- conflicted
+++ resolved
@@ -22,16 +22,9 @@
     ccache \
     cpio \
     curl \
-<<<<<<< HEAD
-=======
-    make \
-    gcc \
-    g++ \
->>>>>>> 9ac30b86
     file \
     g++ \
     gcc \
-    git \
     git \
     libasound2-dev \
     libcups2-dev \
@@ -49,6 +42,7 @@
     unzip \
     wget \
     zip \
+
 && rm -rf /var/lib/apt/lists/*
 
 # Pick up build instructions
