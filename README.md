# This Branch is a legacy branch!!

Jobs are currently being migrated to the 
[new_build_scripts](https://github.com/AdoptOpenJDK/openjdk-build/tree/new_build_scripts) branch.

If you're looking to make fixes or additions to the build scripts please do so 
on the [new_build_scripts](https://github.com/AdoptOpenJDK/openjdk-build/tree/new_build_scripts) branch 
first and only backport to this legacy branch if required.

**11th of Sept 2018** 

At time of writing the new_build_scripts branch are building most jdk10 jobs

<br><br>
<br><br>
<br><br>
<br><br>
<br><br>
<br><br>
<br><br>
<br><br>
<br><br>
<br><br>
<br><br>
---
 

# Repository for code and instructions for building OpenJDK

[![Build Status](https://travis-ci.org/AdoptOpenJDK/openjdk-build.svg?branch=master)](https://travis-ci.org/AdoptOpenJDK/openjdk-build) [![Slack](https://slackin-jmnmplfpdu.now.sh/badge.svg)](https://slackin-jmnmplfpdu.now.sh/)

AdoptOpenJDK makes use of these scripts to build binaries on the build farm at 
https://ci.adoptopenjdk.net, which produces OpenJDK binaries for consumption via 
https://www.adoptopenjdk.net and https://api.adoptopenjdk.net.

## TLDR I want to build a JDK NOW!

##### Build jdk natively on your system

```
./makejdk-any-platform.sh <jdk8u|jdk9u|jdk10u>
i.e:
./makejdk-any-platform.sh jdk8u
```

##### Build jdk inside a docker container
```
./makejdk-any-platform.sh --docker jdk8u
```
If you need sudo to run docker on your system.
```
./makejdk-any-platform.sh --sudo --docker jdk8u
```

## Build
The build has 2 modes, native and docker.

### Native 
Native builds run on whatever platform the script is invoked on, i.e 
if you invoke a native build on MacOS it will build a JDK for MacOS.

### Docker
This runs a build inside a docker container. Currently this will always 
build a linux JDK.

## Repository contents

This repository contains several useful scripts in order to build OpenJDK 
personally or at build farm scale.

1. The `build-farm` folder contains shell scripts for multi configuration Jenkins 
build jobs used for building Adopt OpenJDK binaries.  TODO This may get removed.
2. The `docker` folder contains DockerFiles which can be used as part of building 
OpenJDK inside a Docker container.
3. The `git-hg` folder contains scripts to clone an OpenJDK mercurial forest into 
a GitHub repo ()and regularly update it).
4. The `images` folder contains diagrams to aid understanding.
5. The `mercurial-tags/java-tool` folder contains scripts for TODO.
6. The `pipelines` folder contains the Groovy pipeline scripts for Jenkins 
(e.g. build | test | checksum | release).
7. The `sbin` folder contains the scripts that actually build (AdoptOpenJDK). 
`build.sh` is the entry point which can be used stand alone but is typically 
called by the `native-build.sh` or `docker-build.sh` scripts (which themselves
are typically called by `makejdk-any-platform.sh`).
8. The `security` folder contains a script and `cacerts` file that is bundled 
with the JDK and used when building OpenJDK: the `cacerts` file is an important 
file that's used to enable SSL connections.

## The makejdk-any-platform.sh script

`makejdk-any-platform.sh` is the entry point for building (Adopt) OpenJDK binaries. 
Building natively or in a docker container are both supported. This script (and 
its supporting scripts) have defaults, but you can override these as needed.
The scripts will auto detect the platform and architecture it is running on and 
configure the OpenJDK build accordingly.  The supporting scripts will also 
download and locally install any required dependencies for the OpenJDK build, 
e.g. The ALSA sound and Freetype font libraries.

Many of the configuration options are passed through to the `configure` and
`make` commands that OpenJDK uses to build binaries.  Please see the appropriate 
_README-builds.html_ file for the OpenJDK source repository that you are building. 

**NOTE:** Usage can be found via `makejdk-any-platform.sh --help`. Here is the 
man page re-formatted for convenience.

```
USAGE

./makejdk-any-platform [options] version

Please visit https://www.adoptopenjdk.net for further support.

VERSIONS

jdk8u - Build Java 8, defaults to https://github.com/AdoptOpenJDK/openjdk-jdk8u
jdk9u - Build Java 9, defaults to https://github.com/AdoptOpenJDK/openjdk-jdk9u
jdk10u - Build Java 10, defaults to https://github.com/AdoptOpenJDK/openjdk-jdk10u
jdk11 - Build Java 10, defaults to https://github.com/AdoptOpenJDK/openjdk-jdk11
jfx - Build OpenJFX, defaults to https://github.com/AdoptOpenJDK/openjdk-jfx
amber - Build Project Amber, defaults to https://github.com/AdoptOpenJDK/openjdk-amber

OPTIONS

-b, --branch <branch>
specify a custom branch to build from, e.g. dev.
For reference, AdoptOpenJDK GitHub source repos default to the dev
branch which may contain a very small diff set to the master branch
(which is a clone from the OpenJDK mercurial forest).

-B, --build-number <build_number>
specify the OpenJDK build number to build from, e.g. b12.
For reference, OpenJDK version numbers look like 1.8.0_162-b12 (for Java 8) or
9.0.4+11 (for Java 9+) with the build number being the suffix at the end.

-c, --clean-docker-build
removes the existing docker container and persistent volume before starting
a new docker based build.

-C, --configure-args <args>
specify any custom user configuration arguments.

-d, --destination <path>
specify the location for the built binary, e.g. /path/.
This is typically used in conjunction with -T to create a custom path
/ file name for the resulting binary.

-D, --docker
build OpenJDK in a docker container.

--disable-shallow-git-clone
disable the default fB--depth=1 shallow cloning of git repo(s).

-f, --freetype-dir
specify the location of an existing FreeType library.
This is typically used in conjunction with -F.

-F, --skip-freetype
skip building Freetype automatically.
This is typically used in conjunction with -f.

-i, --ignore-container
ignore the existing docker container if you have one already.

 -J, --jdk-boot-dir <jdk_boot_dir>
specify the JDK boot dir.
For reference, OpenJDK needs the previous version of a JDK in order to build
itself. You should select the path to a JDK install that is N-1 versions below
the one you are trying to build.

-k, --keep
if using docker, keep the container after the build.

-n, --no-colour
disable colour output.

-p, --processors <args>
specify the number of processors to use for the docker build.

-r, --repository <repository>
specify the repository to clone OpenJDK source from,
e.g. https://github.com/karianna/openjdk-jdk8u.

-s, --source <path>
specify the location to clone the OpenJDK source (and dependencies) to.

-S, --ssh
use ssh when cloning git.

--sign
sign the OpenJDK binary that you build.

--sudo
run the docker container as root.

-t, --tag <tag>
specify the repository tag that you want to build OpenJDK from.

-T, --target-file-name <file_name>
specify the final name of the OpenJDK binary.
This is typically used in conjunction with -D to create a custom file
name for the resulting binary.

-u, --update-version <update_version>
specify the update version to build OpenJDK from, e.g. 162.
For reference, OpenJDK version numbers look like 1.8.0_162-b12 (for Java 8) or
9.0.4+11 (for Java 9+) with the update number being the number after the '_'
(162) or the 3rd position in the semVer version string (4).
This is typically used in conjunction with -b.

--use-jep319-certs
Use certs defined in JEP319 in Java 8/9. This will increase the volume of traffic downloaded, however will 
provide an upto date ca cert list.

-v, --build-variant <variant_name>
specify a OpenJDK build variant, e.g. openj9.
For reference, the default variant is hotspot and does not need to be specified.

-V, --jvm-variant <jvm_variant>
specify the JVM variant (server or client), defaults to server.

Example usage:

./makejdk-any-platform --docker jdk8u
./makejdk-any-platform -T MyOpenJDK10.tar.gz jdk10

```

### Script Relationships

![Build Variant Workflow](docs/images/AdoptOpenJDK_Build_Script_Relationships.png)

The main script to build OpenJDK is `makejdk-any-platform.sh`, which itself uses 
and/or calls `configureBuild.sh`, `docker-build.sh` and/or `native-build.sh`. 

The structure of a build is:
 
 1. Configuration phase determines what the configuration of the build is based on your current
platform and and optional arguments provided
 1. Configuration is written out to `built_config.cfg`
 1. Build is kicked off by either creating a docker container or running the native build script
 1. Build reads in configuration from `built_config.cfg`
 1. Downloads source, dependencies and prepares build workspace
 1. Configure and invoke OpenJDK build via `make`
 1. Package up built artifacts
 
- Configuration phase is primarily performed by `configureBuild.sh` and `makejdk-any-platform.sh`.
- If a docker container is required it is built by `docker-build.sh`.
- In the build phase `sbin/build.sh` is invoked either natively or inside the docker container.
`sbin/build.sh` invokes `sbin/prepareWorkspace.sh` to download dependencies, source and perform 
general preparation.
- Rest of the build and packaging is then handled from `sbin/build.sh` 
 
## Building OpenJDK

### Building on the Build Farm

In order to build an OpenJDK variant on the build farm you need to follow the 
[Adding-a-new-build-variant](https://github.com/AdoptOpenJDK/TSC/wiki/Adding-a-new-build-variant) 
instructions.  The configuration options are often set in the Jenkins job and 
passed into `makejdk-any-platform.sh` script.

Note that the build nodes (list of hosts on the LH side) also have configuration 
where things like the BOOT_JDK environment variable is set.

<<<<<<< HEAD
### Building via Docker in your local environment
=======
**WARN: As of 23rd March 2018 these instructions do not work, there are several issues that need resolving ([see this issue as starting point](https://github.com/AdoptOpenJDK/openjdk-build/issues/194))**
>>>>>>> 340b34ec

The simplest way to build OpenJDK using these scripts is to run `makejdk-any-platform.sh` 
and have your user be in the Docker group on the machine (or use the `--sudo` 
option to prefix all of your Docker commands with `sudo`). This script will create 
a Docker container that will be configured with all of the required dependencies 
and a base operating system in order to build OpenJDK.

Make sure you have started your Docker Daemon first!  For help with getting 
docker follow the instructions [here](https://docs.docker.com/engine/installation/). 
Once you have Docker started you can then use the script below to build OpenJDK.

Example Usage (TODO Add example of openj9):

<<<<<<< HEAD
`./makejdk-any-platform.sh --docker --sudo jdk8u`
=======
* **NOTE:** If you don't use SSH keys (if you do then pass `-ssh`) to connect to GitHub then the script will challenge you for your GitHub username and password. (You can find more information about SSH keys for GitHub [here](https://help.github.com/articles/connecting-to-github-with-ssh/))
* **NOTE:** The script will clone source code into the `--source` directory (defaults to `openjdk`).
* **NOTE:** By default the docker container is removed each time and your build will be copied from the container to the host. 
To override this behaviour, specify the `-k` or `--keep` option.
* **NOTE:** The entire process will take some time, especially if you have not saved the Docker image from a previous run. 
* **NOTE:** If you set the `-d` option it will pass that through to `makejdk.sh`, the resulting zipped tarball will be copied to the value for -d, for example:
`makejdk.sh /target/directory` will result in the JDK being built inside of your Docker container and then copied to `/target/directory` on the host
>>>>>>> 340b34ec

#### Configuring Docker for non sudo use

To use the Docker commands without using the `--sudo` option, you will need to be 
in the Docker group which can be achieved with the following three commands 
(performed as `root`)

1. `sudo groupadd docker`: creates the Docker group if it doesn't already exist
2. `sudo gpasswd -a yourusernamehere docker`: adds a user to the Docker group
3. `sudo service docker restart`: restarts the Docker service so the above changes can take effect

### Building natively in your local environment

Please note that your build host will need to have certain pre-requisites met.  
We provide Ansible scripts in the 
[openjdk-infrastructure](https://www.github.com/AdoptOpenJDK/openjdk-infrastructure) 
project for setting these pre-requisites.

Example Usage (TODO Add example of openj9):

`./makejdk-any-platform.sh -s /home/openjdk10/src -d /home/openjdk/target -T MyOpenJDK10.tar.gz jdk10`

This would clone OpenJDK source from _https://github.com/AdoptOpenJDK/openjdk-jdk10_ 
to `/home/openjdk10/src`, configure the build with sensible defaults according 
to your local platform and then build (Adopt) OpenJDK and place the result in 
`/home/openjdk/target/MyOpenJDK10.tar.gz`.

### Building OpenJDK from a non Adopt source

These scripts default to using AdoptOpenJDK as the OpenJDK source repo to build 
from, but you can override this with the `-r` flag.


# Build farm

The documentation for files that define the build farm builds can be found at [Build Farm Definition](/docs/build.md). 

# Build status

Table generated with `generateBuildMatrix.sh`

| Platform                  | Java 8 | Java 9 | Java 10 | Java 11 |
| ------------------------- | ------ | ------ | ------- | ------- |
| aix-ppc64-hotspot | [![Build Status](https://ci.adoptopenjdk.net/buildStatus/icon?job=build-scripts/jobs/jdk8u/jdk8u-aix-ppc64-hotspot)](https://ci.adoptopenjdk.net/job/build-scripts/job/jobs/job/jdk8u/job/jdk8u-aix-ppc64-hotspot) | [![Build Status](https://ci.adoptopenjdk.net/buildStatus/icon?job=build-scripts/jobs/jdk9u/jdk9u-aix-ppc64-hotspot)](https://ci.adoptopenjdk.net/job/build-scripts/job/jobs/job/jdk9u/job/jdk9u-aix-ppc64-hotspot) | [![Build Status](https://ci.adoptopenjdk.net/buildStatus/icon?job=build-scripts/jobs/jdk10u/jdk10u-aix-ppc64-hotspot)](https://ci.adoptopenjdk.net/job/build-scripts/job/jobs/job/jdk10u/job/jdk10u-aix-ppc64-hotspot) | [![Build Status](https://ci.adoptopenjdk.net/buildStatus/icon?job=build-scripts/jobs/jdk11/jdk11-aix-ppc64-hotspot)](https://ci.adoptopenjdk.net/job/build-scripts/job/jobs/job/jdk11/job/jdk11-aix-ppc64-hotspot) | 
| aix-ppc64-openj9 | [![Build Status](https://ci.adoptopenjdk.net/buildStatus/icon?job=build-scripts/jobs/jdk8u/jdk8u-aix-ppc64-openj9)](https://ci.adoptopenjdk.net/job/build-scripts/job/jobs/job/jdk8u/job/jdk8u-aix-ppc64-openj9) | [![Build Status](https://ci.adoptopenjdk.net/buildStatus/icon?job=build-scripts/jobs/jdk9u/jdk9u-aix-ppc64-openj9)](https://ci.adoptopenjdk.net/job/build-scripts/job/jobs/job/jdk9u/job/jdk9u-aix-ppc64-openj9) | [![Build Status](https://ci.adoptopenjdk.net/buildStatus/icon?job=build-scripts/jobs/jdk10u/jdk10u-aix-ppc64-openj9)](https://ci.adoptopenjdk.net/job/build-scripts/job/jobs/job/jdk10u/job/jdk10u-aix-ppc64-openj9) | [![Build Status](https://ci.adoptopenjdk.net/buildStatus/icon?job=build-scripts/jobs/jdk11/jdk11-aix-ppc64-openj9)](https://ci.adoptopenjdk.net/job/build-scripts/job/jobs/job/jdk11/job/jdk11-aix-ppc64-openj9) | 
| linux-aarch64-hotspot | N/A | [![Build Status](https://ci.adoptopenjdk.net/buildStatus/icon?job=build-scripts/jobs/jdk9u/jdk9u-linux-aarch64-hotspot)](https://ci.adoptopenjdk.net/job/build-scripts/job/jobs/job/jdk9u/job/jdk9u-linux-aarch64-hotspot) | [![Build Status](https://ci.adoptopenjdk.net/buildStatus/icon?job=build-scripts/jobs/jdk10u/jdk10u-linux-aarch64-hotspot)](https://ci.adoptopenjdk.net/job/build-scripts/job/jobs/job/jdk10u/job/jdk10u-linux-aarch64-hotspot) | [![Build Status](https://ci.adoptopenjdk.net/buildStatus/icon?job=build-scripts/jobs/jdk11/jdk11-linux-aarch64-hotspot)](https://ci.adoptopenjdk.net/job/build-scripts/job/jobs/job/jdk11/job/jdk11-linux-aarch64-hotspot) | 
| linux-arm-hotspot | N/A | N/A | [![Build Status](https://ci.adoptopenjdk.net/buildStatus/icon?job=build-scripts/jobs/jdk10u/jdk10u-linux-arm-hotspot)](https://ci.adoptopenjdk.net/job/build-scripts/job/jobs/job/jdk10u/job/jdk10u-linux-arm-hotspot) | [![Build Status](https://ci.adoptopenjdk.net/buildStatus/icon?job=build-scripts/jobs/jdk11/jdk11-linux-arm-hotspot)](https://ci.adoptopenjdk.net/job/build-scripts/job/jobs/job/jdk11/job/jdk11-linux-arm-hotspot) | 
| linux-ppc64le-hotspot | [![Build Status](https://ci.adoptopenjdk.net/buildStatus/icon?job=build-scripts/jobs/jdk8u/jdk8u-linux-ppc64le-hotspot)](https://ci.adoptopenjdk.net/job/build-scripts/job/jobs/job/jdk8u/job/jdk8u-linux-ppc64le-hotspot) | [![Build Status](https://ci.adoptopenjdk.net/buildStatus/icon?job=build-scripts/jobs/jdk9u/jdk9u-linux-ppc64le-hotspot)](https://ci.adoptopenjdk.net/job/build-scripts/job/jobs/job/jdk9u/job/jdk9u-linux-ppc64le-hotspot) | [![Build Status](https://ci.adoptopenjdk.net/buildStatus/icon?job=build-scripts/jobs/jdk10u/jdk10u-linux-ppc64le-hotspot)](https://ci.adoptopenjdk.net/job/build-scripts/job/jobs/job/jdk10u/job/jdk10u-linux-ppc64le-hotspot) | [![Build Status](https://ci.adoptopenjdk.net/buildStatus/icon?job=build-scripts/jobs/jdk11/jdk11-linux-ppc64le-hotspot)](https://ci.adoptopenjdk.net/job/build-scripts/job/jobs/job/jdk11/job/jdk11-linux-ppc64le-hotspot) | 
| linux-ppc64le-openj9 | [![Build Status](https://ci.adoptopenjdk.net/buildStatus/icon?job=build-scripts/jobs/jdk8u/jdk8u-linux-ppc64le-openj9)](https://ci.adoptopenjdk.net/job/build-scripts/job/jobs/job/jdk8u/job/jdk8u-linux-ppc64le-openj9) | [![Build Status](https://ci.adoptopenjdk.net/buildStatus/icon?job=build-scripts/jobs/jdk9u/jdk9u-linux-ppc64le-openj9)](https://ci.adoptopenjdk.net/job/build-scripts/job/jobs/job/jdk9u/job/jdk9u-linux-ppc64le-openj9) | [![Build Status](https://ci.adoptopenjdk.net/buildStatus/icon?job=build-scripts/jobs/jdk10u/jdk10u-linux-ppc64le-openj9)](https://ci.adoptopenjdk.net/job/build-scripts/job/jobs/job/jdk10u/job/jdk10u-linux-ppc64le-openj9) | [![Build Status](https://ci.adoptopenjdk.net/buildStatus/icon?job=build-scripts/jobs/jdk11/jdk11-linux-ppc64le-openj9)](https://ci.adoptopenjdk.net/job/build-scripts/job/jobs/job/jdk11/job/jdk11-linux-ppc64le-openj9) | 
| linux-s390x-hotspot | [![Build Status](https://ci.adoptopenjdk.net/buildStatus/icon?job=build-scripts/jobs/jdk8u/jdk8u-linux-s390x-hotspot)](https://ci.adoptopenjdk.net/job/build-scripts/job/jobs/job/jdk8u/job/jdk8u-linux-s390x-hotspot) | [![Build Status](https://ci.adoptopenjdk.net/buildStatus/icon?job=build-scripts/jobs/jdk9u/jdk9u-linux-s390x-hotspot)](https://ci.adoptopenjdk.net/job/build-scripts/job/jobs/job/jdk9u/job/jdk9u-linux-s390x-hotspot) | [![Build Status](https://ci.adoptopenjdk.net/buildStatus/icon?job=build-scripts/jobs/jdk10u/jdk10u-linux-s390x-hotspot)](https://ci.adoptopenjdk.net/job/build-scripts/job/jobs/job/jdk10u/job/jdk10u-linux-s390x-hotspot) | [![Build Status](https://ci.adoptopenjdk.net/buildStatus/icon?job=build-scripts/jobs/jdk11/jdk11-linux-s390x-hotspot)](https://ci.adoptopenjdk.net/job/build-scripts/job/jobs/job/jdk11/job/jdk11-linux-s390x-hotspot) | 
| linux-s390x-openj9 | [![Build Status](https://ci.adoptopenjdk.net/buildStatus/icon?job=build-scripts/jobs/jdk8u/jdk8u-linux-s390x-openj9)](https://ci.adoptopenjdk.net/job/build-scripts/job/jobs/job/jdk8u/job/jdk8u-linux-s390x-openj9) | [![Build Status](https://ci.adoptopenjdk.net/buildStatus/icon?job=build-scripts/jobs/jdk9u/jdk9u-linux-s390x-openj9)](https://ci.adoptopenjdk.net/job/build-scripts/job/jobs/job/jdk9u/job/jdk9u-linux-s390x-openj9) | [![Build Status](https://ci.adoptopenjdk.net/buildStatus/icon?job=build-scripts/jobs/jdk10u/jdk10u-linux-s390x-openj9)](https://ci.adoptopenjdk.net/job/build-scripts/job/jobs/job/jdk10u/job/jdk10u-linux-s390x-openj9) | [![Build Status](https://ci.adoptopenjdk.net/buildStatus/icon?job=build-scripts/jobs/jdk11/jdk11-linux-s390x-openj9)](https://ci.adoptopenjdk.net/job/build-scripts/job/jobs/job/jdk11/job/jdk11-linux-s390x-openj9) | 
| linux-x64-hotspot | [![Build Status](https://ci.adoptopenjdk.net/buildStatus/icon?job=build-scripts/jobs/jdk8u/jdk8u-linux-x64-hotspot)](https://ci.adoptopenjdk.net/job/build-scripts/job/jobs/job/jdk8u/job/jdk8u-linux-x64-hotspot) | [![Build Status](https://ci.adoptopenjdk.net/buildStatus/icon?job=build-scripts/jobs/jdk9u/jdk9u-linux-x64-hotspot)](https://ci.adoptopenjdk.net/job/build-scripts/job/jobs/job/jdk9u/job/jdk9u-linux-x64-hotspot) | [![Build Status](https://ci.adoptopenjdk.net/buildStatus/icon?job=build-scripts/jobs/jdk10u/jdk10u-linux-x64-hotspot)](https://ci.adoptopenjdk.net/job/build-scripts/job/jobs/job/jdk10u/job/jdk10u-linux-x64-hotspot) | [![Build Status](https://ci.adoptopenjdk.net/buildStatus/icon?job=build-scripts/jobs/jdk11/jdk11-linux-x64-hotspot)](https://ci.adoptopenjdk.net/job/build-scripts/job/jobs/job/jdk11/job/jdk11-linux-x64-hotspot) | 
| linux-x64-openj9 | [![Build Status](https://ci.adoptopenjdk.net/buildStatus/icon?job=build-scripts/jobs/jdk8u/jdk8u-linux-x64-openj9)](https://ci.adoptopenjdk.net/job/build-scripts/job/jobs/job/jdk8u/job/jdk8u-linux-x64-openj9) | [![Build Status](https://ci.adoptopenjdk.net/buildStatus/icon?job=build-scripts/jobs/jdk9u/jdk9u-linux-x64-openj9)](https://ci.adoptopenjdk.net/job/build-scripts/job/jobs/job/jdk9u/job/jdk9u-linux-x64-openj9) | [![Build Status](https://ci.adoptopenjdk.net/buildStatus/icon?job=build-scripts/jobs/jdk10u/jdk10u-linux-x64-openj9)](https://ci.adoptopenjdk.net/job/build-scripts/job/jobs/job/jdk10u/job/jdk10u-linux-x64-openj9) | [![Build Status](https://ci.adoptopenjdk.net/buildStatus/icon?job=build-scripts/jobs/jdk11/jdk11-linux-x64-openj9)](https://ci.adoptopenjdk.net/job/build-scripts/job/jobs/job/jdk11/job/jdk11-linux-x64-openj9) | 
| linux-x64-openj9-linuxXL | [![Build Status](https://ci.adoptopenjdk.net/buildStatus/icon?job=build-scripts/jobs/jdk8u/jdk8u-linux-x64-openj9-linuxXL)](https://ci.adoptopenjdk.net/job/build-scripts/job/jobs/job/jdk8u/job/jdk8u-linux-x64-openj9-linuxXL) | [![Build Status](https://ci.adoptopenjdk.net/buildStatus/icon?job=build-scripts/jobs/jdk9u/jdk9u-linux-x64-openj9-linuxXL)](https://ci.adoptopenjdk.net/job/build-scripts/job/jobs/job/jdk9u/job/jdk9u-linux-x64-openj9-linuxXL) | [![Build Status](https://ci.adoptopenjdk.net/buildStatus/icon?job=build-scripts/jobs/jdk10u/jdk10u-linux-x64-openj9-linuxXL)](https://ci.adoptopenjdk.net/job/build-scripts/job/jobs/job/jdk10u/job/jdk10u-linux-x64-openj9-linuxXL) | [![Build Status](https://ci.adoptopenjdk.net/buildStatus/icon?job=build-scripts/jobs/jdk11/jdk11-linux-x64-openj9-linuxXL)](https://ci.adoptopenjdk.net/job/build-scripts/job/jobs/job/jdk11/job/jdk11-linux-x64-openj9-linuxXL) | 
| mac-x64-hotspot | [![Build Status](https://ci.adoptopenjdk.net/buildStatus/icon?job=build-scripts/jobs/jdk8u/jdk8u-mac-x64-hotspot)](https://ci.adoptopenjdk.net/job/build-scripts/job/jobs/job/jdk8u/job/jdk8u-mac-x64-hotspot) | [![Build Status](https://ci.adoptopenjdk.net/buildStatus/icon?job=build-scripts/jobs/jdk9u/jdk9u-mac-x64-hotspot)](https://ci.adoptopenjdk.net/job/build-scripts/job/jobs/job/jdk9u/job/jdk9u-mac-x64-hotspot) | [![Build Status](https://ci.adoptopenjdk.net/buildStatus/icon?job=build-scripts/jobs/jdk10u/jdk10u-mac-x64-hotspot)](https://ci.adoptopenjdk.net/job/build-scripts/job/jobs/job/jdk10u/job/jdk10u-mac-x64-hotspot) | [![Build Status](https://ci.adoptopenjdk.net/buildStatus/icon?job=build-scripts/jobs/jdk11/jdk11-mac-x64-hotspot)](https://ci.adoptopenjdk.net/job/build-scripts/job/jobs/job/jdk11/job/jdk11-mac-x64-hotspot) | 
| windows-x64-hotspot | [![Build Status](https://ci.adoptopenjdk.net/buildStatus/icon?job=build-scripts/jobs/jdk8u/jdk8u-windows-x64-hotspot)](https://ci.adoptopenjdk.net/job/build-scripts/job/jobs/job/jdk8u/job/jdk8u-windows-x64-hotspot) | [![Build Status](https://ci.adoptopenjdk.net/buildStatus/icon?job=build-scripts/jobs/jdk9u/jdk9u-windows-x64-hotspot)](https://ci.adoptopenjdk.net/job/build-scripts/job/jobs/job/jdk9u/job/jdk9u-windows-x64-hotspot) | [![Build Status](https://ci.adoptopenjdk.net/buildStatus/icon?job=build-scripts/jobs/jdk10u/jdk10u-windows-x64-hotspot)](https://ci.adoptopenjdk.net/job/build-scripts/job/jobs/job/jdk10u/job/jdk10u-windows-x64-hotspot) | [![Build Status](https://ci.adoptopenjdk.net/buildStatus/icon?job=build-scripts/jobs/jdk11/jdk11-windows-x64-hotspot)](https://ci.adoptopenjdk.net/job/build-scripts/job/jobs/job/jdk11/job/jdk11-windows-x64-hotspot) | 
| windows-x64-openj9 | [![Build Status](https://ci.adoptopenjdk.net/buildStatus/icon?job=build-scripts/jobs/jdk8u/jdk8u-windows-x64-openj9)](https://ci.adoptopenjdk.net/job/build-scripts/job/jobs/job/jdk8u/job/jdk8u-windows-x64-openj9) | [![Build Status](https://ci.adoptopenjdk.net/buildStatus/icon?job=build-scripts/jobs/jdk9u/jdk9u-windows-x64-openj9)](https://ci.adoptopenjdk.net/job/build-scripts/job/jobs/job/jdk9u/job/jdk9u-windows-x64-openj9) | [![Build Status](https://ci.adoptopenjdk.net/buildStatus/icon?job=build-scripts/jobs/jdk10u/jdk10u-windows-x64-openj9)](https://ci.adoptopenjdk.net/job/build-scripts/job/jobs/job/jdk10u/job/jdk10u-windows-x64-openj9) | [![Build Status](https://ci.adoptopenjdk.net/buildStatus/icon?job=build-scripts/jobs/jdk11/jdk11-windows-x64-openj9)](https://ci.adoptopenjdk.net/job/build-scripts/job/jobs/job/jdk11/job/jdk11-windows-x64-openj9) |<|MERGE_RESOLUTION|>--- conflicted
+++ resolved
@@ -262,11 +262,7 @@
 Note that the build nodes (list of hosts on the LH side) also have configuration 
 where things like the BOOT_JDK environment variable is set.
 
-<<<<<<< HEAD
-### Building via Docker in your local environment
-=======
 **WARN: As of 23rd March 2018 these instructions do not work, there are several issues that need resolving ([see this issue as starting point](https://github.com/AdoptOpenJDK/openjdk-build/issues/194))**
->>>>>>> 340b34ec
 
 The simplest way to build OpenJDK using these scripts is to run `makejdk-any-platform.sh` 
 and have your user be in the Docker group on the machine (or use the `--sudo` 
@@ -280,9 +276,6 @@
 
 Example Usage (TODO Add example of openj9):
 
-<<<<<<< HEAD
-`./makejdk-any-platform.sh --docker --sudo jdk8u`
-=======
 * **NOTE:** If you don't use SSH keys (if you do then pass `-ssh`) to connect to GitHub then the script will challenge you for your GitHub username and password. (You can find more information about SSH keys for GitHub [here](https://help.github.com/articles/connecting-to-github-with-ssh/))
 * **NOTE:** The script will clone source code into the `--source` directory (defaults to `openjdk`).
 * **NOTE:** By default the docker container is removed each time and your build will be copied from the container to the host. 
@@ -290,7 +283,6 @@
 * **NOTE:** The entire process will take some time, especially if you have not saved the Docker image from a previous run. 
 * **NOTE:** If you set the `-d` option it will pass that through to `makejdk.sh`, the resulting zipped tarball will be copied to the value for -d, for example:
 `makejdk.sh /target/directory` will result in the JDK being built inside of your Docker container and then copied to `/target/directory` on the host
->>>>>>> 340b34ec
 
 #### Configuring Docker for non sudo use
 
