#!/bin/bash

################################################################################
# Licensed under the Apache License, Version 2.0 (the "License");
# you may not use this file except in compliance with the License.
# You may obtain a copy of the License at
#
#      http://www.apache.org/licenses/LICENSE-2.0
#
# Unless required by applicable law or agreed to in writing, software
# distributed under the License is distributed on an "AS IS" BASIS,
# WITHOUT WARRANTIES OR CONDITIONS OF ANY KIND, either express or implied.
# See the License for the specific language governing permissions and
# limitations under the License.
################################################################################

################################################################################
#
# This script prepares the workspace to build (Adopt) OpenJDK.
# See the configureWorkspace function for details
# It is sourced by build.sh
#
################################################################################

set -eu


SCRIPT_DIR="$( cd "$( dirname "${BASH_SOURCE[0]}" )" && pwd )"

# shellcheck source=sbin/common/constants.sh
source "$SCRIPT_DIR/common/constants.sh"

# Set default versions for 3 libraries that OpenJDK relies on to build
ALSA_LIB_VERSION=${ALSA_LIB_VERSION:-1.1.6}
FREETYPE_FONT_SHARED_OBJECT_FILENAME="libfreetype.so*"
FREEMARKER_LIB_VERSION=${FREEMARKER_LIB_VERSION:-2.3.28}

# Create a new clone or update the existing clone of the OpenJDK source repo
# TODO refactor this for SRP
checkoutAndCloneOpenJDKGitRepo()
{

  cd "${BUILD_CONFIG[WORKSPACE_DIR]}/${BUILD_CONFIG[WORKING_DIR]}"

  # Check that we have a git repo of a valid openjdk version on our local file system
  if [ -d "${BUILD_CONFIG[OPENJDK_SOURCE_DIR]}/.git" ] && ( [ "${BUILD_CONFIG[OPENJDK_CORE_VERSION]}" == "${JDK8_CORE_VERSION}" ] || [ "${BUILD_CONFIG[OPENJDK_CORE_VERSION]}" == "${JDK9_CORE_VERSION}" ] || [ "${BUILD_CONFIG[OPENJDK_CORE_VERSION]}" == "${JDK10_CORE_VERSION}" ] || [ "${BUILD_CONFIG[OPENJDK_CORE_VERSION]}" == "${JDK11_CORE_VERSION}" ]) ; then

    set +e
    git --git-dir "${BUILD_CONFIG[OPENJDK_SOURCE_DIR]}/.git" remote -v
    echo "${BUILD_CONFIG[OPENJDK_CORE_VERSION]}"
    git --git-dir "${BUILD_CONFIG[OPENJDK_SOURCE_DIR]}/.git" remote -v | grep "${BUILD_CONFIG[OPENJDK_CORE_VERSION]}" | grep --quiet "${BUILD_CONFIG[REPOSITORY]}"
    local isCorrectGitRepo=$?
    set -e


    # If the local copy of the git source repo is valid then we reset appropriately
    if [ "${isCorrectGitRepo}" == "0" ]; then
      cd "${BUILD_CONFIG[OPENJDK_SOURCE_DIR]}" || return
      echo "Resetting the git openjdk source repository at $PWD in 10 seconds..."
      sleep 10
      echo "Pulling latest changes from git openjdk source repository"

      git fetch --all ${BUILD_CONFIG[SHALLOW_CLONE_OPTION]}
      git reset --hard "origin/${BUILD_CONFIG[BRANCH]}"
      if [ ! -z "${BUILD_CONFIG[TAG]}" ]; then
        git checkout "${BUILD_CONFIG[TAG]}"
      fi
      git clean -fdx
    elif [ "${BUILD_CONFIG[CLEAN_GIT_REPO]}" == "true" ]; then
      echo "Removing current git repo as it is the wrong type"
      rm -rf "${BUILD_CONFIG[WORKSPACE_DIR]:?}/${BUILD_CONFIG[WORKING_DIR]}/${BUILD_CONFIG[OPENJDK_SOURCE_DIR]}"
      cloneOpenJDKGitRepo
    else
      echo "Incorrect Source Code for ${BUILD_CONFIG[OPENJDK_FOREST_NAME]}.  This is an error, please check what is in $PWD and manually remove, exiting..."
      echo "If this is inside a docker you can purge the existing source by passing --clean-docker-build"
      exit 1
    fi
  elif [ ! -d "${BUILD_CONFIG[OPENJDK_SOURCE_DIR]}/.git" ] ; then
    # If it doesn't exist, clone it
    echo "Didn't find any existing openjdk repository at $(pwd)/${BUILD_CONFIG[WORKING_DIR]} so cloning the source to openjdk"
    cloneOpenJDKGitRepo
  fi

  cd "${BUILD_CONFIG[WORKSPACE_DIR]}"
}

# Set the git clone arguments
setGitCloneArguments() {
  cd "${BUILD_CONFIG[WORKSPACE_DIR]}"
  local git_remote_repo_address;
  if [[ "${BUILD_CONFIG[USE_SSH]}" == "true" ]] ; then
     git_remote_repo_address="git@github.com:${BUILD_CONFIG[REPOSITORY]}.git"
  else
     git_remote_repo_address="https://github.com/${BUILD_CONFIG[REPOSITORY]}.git"
  fi

  GIT_CLONE_ARGUMENTS=(${BUILD_CONFIG[SHALLOW_CLONE_OPTION]} '-b' "${BUILD_CONFIG[BRANCH]}" "$git_remote_repo_address" "${BUILD_CONFIG[WORKSPACE_DIR]}/${BUILD_CONFIG[WORKING_DIR]}/${BUILD_CONFIG[OPENJDK_SOURCE_DIR]}")
}

# Clone the git repo
cloneOpenJDKGitRepo()
{
  setGitCloneArguments

  echo "git clone ${GIT_CLONE_ARGUMENTS[*]}"
  git clone "${GIT_CLONE_ARGUMENTS[@]}"
  if [ ! -z "${BUILD_CONFIG[TAG]}" ]; then
    cd "${BUILD_CONFIG[WORKSPACE_DIR]}/${BUILD_CONFIG[WORKING_DIR]}/${BUILD_CONFIG[OPENJDK_SOURCE_DIR]}" || exit 1
    git checkout "${BUILD_CONFIG[TAG]}"
  fi

  # TODO extract this to its own function
  # Building OpenJDK with OpenJ9 must run get_source.sh to clone openj9 and openj9-omr repositories
  if [ "${BUILD_CONFIG[BUILD_VARIANT]}" == "openj9" ]; then
    cd "${BUILD_CONFIG[WORKSPACE_DIR]}/${BUILD_CONFIG[WORKING_DIR]}/${BUILD_CONFIG[OPENJDK_SOURCE_DIR]}" || return
    bash get_source.sh
  fi
  cd "${BUILD_CONFIG[WORKSPACE_DIR]}"
}

# Create the workspace
createWorkspace()
{
   mkdir -p "${BUILD_CONFIG[WORKSPACE_DIR]}" || exit
   mkdir -p "${BUILD_CONFIG[WORKSPACE_DIR]}/${BUILD_CONFIG[WORKING_DIR]}" || exit
}

# ALSA first for sound
checkingAndDownloadingAlsa()
{
  cd "${BUILD_CONFIG[WORKSPACE_DIR]}/libs/" || exit

  echo "Checking for ALSA"

  FOUND_ALSA=$(find "${BUILD_CONFIG[WORKSPACE_DIR]}/${BUILD_CONFIG[WORKING_DIR]}/" -name "installedalsa")

  mkdir -p "${BUILD_CONFIG[WORKSPACE_DIR]}/${BUILD_CONFIG[WORKING_DIR]}/installedalsa/" || exit

  if [[ ! -z "$FOUND_ALSA" ]]
  then
    echo "Skipping ALSA download"
  else
    # TODO Holy security problem Batman!
    #wget -nc ftp://ftp.alsa-project.org/pub/lib/alsa-lib-"${ALSA_LIB_VERSION}".tar.bz2
    wget -nc https://ftp.osuosl.org/pub/blfs/conglomeration/alsa-lib/alsa-lib-"${ALSA_LIB_VERSION}".tar.bz2
    if [[ "${BUILD_CONFIG[OS_KERNEL_NAME]}" == "aix" ]] ; then
      bzip2 -d alsa-lib-"${ALSA_LIB_VERSION}".tar.bz2
      tar -xf alsa-lib-"${ALSA_LIB_VERSION}".tar --strip-components=1 -C "${BUILD_CONFIG[WORKSPACE_DIR]}/${BUILD_CONFIG[WORKING_DIR]}/installedalsa/"
      rm alsa-lib-"${ALSA_LIB_VERSION}".tar
    else
      tar -xf alsa-lib-"${ALSA_LIB_VERSION}".tar.bz2 --strip-components=1 -C "${BUILD_CONFIG[WORKSPACE_DIR]}/${BUILD_CONFIG[WORKING_DIR]}/installedalsa/"
      rm alsa-lib-"${ALSA_LIB_VERSION}".tar.bz2
    fi
  fi
}

# Freemarker for OpenJ9
checkingAndDownloadingFreemarker()
{
  echo "Checking for FREEMARKER"

  cd "${BUILD_CONFIG[WORKSPACE_DIR]}/${BUILD_CONFIG[WORKING_DIR]}/" || exit
  FOUND_FREEMARKER=$(find "." -type d -name "freemarker-${FREEMARKER_LIB_VERSION}")

  if [[ ! -z "$FOUND_FREEMARKER" ]] ; then
    echo "Skipping FREEMARKER download"
  else

    wget -nc --no-check-certificate "http://www.mirrorservice.org/sites/ftp.apache.org/freemarker/engine/${FREEMARKER_LIB_VERSION}/binaries/apache-freemarker-${FREEMARKER_LIB_VERSION}-bin.tar.gz"
    mkdir -p "${BUILD_CONFIG[WORKSPACE_DIR]}/${BUILD_CONFIG[WORKING_DIR]}/freemarker-${FREEMARKER_LIB_VERSION}/" || exit
    tar -xzf "apache-freemarker-${FREEMARKER_LIB_VERSION}-bin.tar.gz" --strip-components=1 -C "${BUILD_CONFIG[WORKSPACE_DIR]}/${BUILD_CONFIG[WORKING_DIR]}/freemarker-${FREEMARKER_LIB_VERSION}/"
    rm "apache-freemarker-${FREEMARKER_LIB_VERSION}-bin.tar.gz"
  fi
}

# Get Freetype
checkingAndDownloadingFreeType()
{

  cd "${BUILD_CONFIG[WORKSPACE_DIR]}/libs/" || exit
  echo "Checking for freetype at ${BUILD_CONFIG[WORKSPACE_DIR]}/${BUILD_CONFIG[WORKING_DIR]}"

  FOUND_FREETYPE=$(find "${BUILD_CONFIG[WORKSPACE_DIR]}/${BUILD_CONFIG[WORKING_DIR]}/installedfreetype/lib" -name "${FREETYPE_FONT_SHARED_OBJECT_FILENAME}" || true)

  if [[ ! -z "$FOUND_FREETYPE" ]] ; then
    echo "Skipping FreeType download"
  else
    # Then FreeType for fonts: make it and use
    wget -nc --no-check-certificate https://ftp.acc.umu.se/mirror/gnu.org/savannah/freetype/freetype-"${BUILD_CONFIG[FREETYPE_FONT_VERSION]}".tar.gz

    gunzip -dc freetype-"${BUILD_CONFIG[FREETYPE_FONT_VERSION]}".tar.gz | tar xf - -C .
    rm freetype-"${BUILD_CONFIG[FREETYPE_FONT_VERSION]}".tar.gz

    cd freetype-"${BUILD_CONFIG[FREETYPE_FONT_VERSION]}" || exit

    # We get the files we need at $WORKING_DIR/installedfreetype
    # shellcheck disable=SC2046
    if ! (bash ./configure --prefix="${BUILD_CONFIG[WORKSPACE_DIR]}/${BUILD_CONFIG[WORKING_DIR]}"/installedfreetype "${BUILD_CONFIG[FREETYPE_FONT_BUILD_TYPE_PARAM]}" && ${BUILD_CONFIG[MAKE_COMMAND_NAME]} all && ${BUILD_CONFIG[MAKE_COMMAND_NAME]} install); then
      # shellcheck disable=SC2154
      echo "Failed to configure and build libfreetype, exiting"
      exit;
    else
      # shellcheck disable=SC2154
      echo "Successfully configured OpenJDK with the FreeType library (libfreetype)!"

     if [[ ${BUILD_CONFIG[OS_KERNEL_NAME]} == "darwin" ]] ; then
        TARGET_DYNAMIC_LIB_DIR="${BUILD_CONFIG[WORKSPACE_DIR]}/${BUILD_CONFIG[WORKING_DIR]}"/installedfreetype/lib/
        TARGET_DYNAMIC_LIB="${TARGET_DYNAMIC_LIB_DIR}"/libfreetype.6.dylib

        echo "Listing the contents of ${TARGET_DYNAMIC_LIB_DIR} to see if the dynamic library 'libfreetype.6.dylib' has been created..."
        ls "${TARGET_DYNAMIC_LIB_DIR}"

        echo "Releasing the runpath dependency of the dynamic library ${TARGET_DYNAMIC_LIB}"
        install_name_tool -id @rpath/libfreetype.6.dylib "${TARGET_DYNAMIC_LIB}"

        # shellcheck disable=SC2181
        if [[ $? == 0 ]]; then
          echo "Successfully released the runpath dependency of the dynamic library ${TARGET_DYNAMIC_LIB}"
        else
          echo "Failed to release the runpath dependency of the dynamic library ${TARGET_DYNAMIC_LIB}"
        fi
      fi
    fi
  fi
}

# Certificate Authority Certs (CA Certs)
checkingAndDownloadCaCerts()
{
  cd "${BUILD_CONFIG[WORKSPACE_DIR]}/${BUILD_CONFIG[WORKING_DIR]}" || exit

    echo "Retrieving cacerts file"
  # Ensure it's the latest we pull in
  rm -rf "cacerts_area"
  mkdir "cacerts_area" || exit
  cd "cacerts_area" || exit

  if [ "${BUILD_CONFIG[USE_JEP319_CERTS]}" == "true" ];
  then
    if [ "${BUILD_CONFIG[OPENJDK_CORE_VERSION]}" == "${JDK8_CORE_VERSION}" ] || [ "${BUILD_CONFIG[OPENJDK_CORE_VERSION]}" == "${JDK9_CORE_VERSION}" ]
    then
      echo "Requested use of JEP319 certs"
      local jreLink="https://api.adoptopenjdk.net/v2/binary/nightly/openjdk10?arch=x64&os=linux&release=latest&type=jre&openjdk_impl=hotspot";
      mkdir -p "security"
<<<<<<< HEAD

      wget -O jre.tar.gz "${jreLink}"
      tar --list -zf jre.tar.gz  | grep cacerts | xargs tar --wildcards --strip-components=4 -xpzf jre.tar.gz -C "./security/"
      rm jre.tar.gz
=======
      wget -O - "${jreLink}" | tar --wildcards --strip-components=4 -xpzf - "*/lib/security/cacerts" -C "./security/"
>>>>>>> 8f01fb6e
    fi
  else
    git init
    git remote add origin -f https://github.com/AdoptOpenJDK/openjdk-build.git
    git config core.sparsecheckout true
    echo "security/*" >> .git/info/sparse-checkout
    git pull origin master
  fi

  cd "${BUILD_CONFIG[WORKSPACE_DIR]}/${BUILD_CONFIG[WORKING_DIR]}" || exit
}

# Download all of the dependencies for OpenJDK (Alsa, FreeType, CACerts et al)
downloadingRequiredDependencies()
{
  mkdir -p "${BUILD_CONFIG[WORKSPACE_DIR]}/libs/" || exit
  cd "${BUILD_CONFIG[WORKSPACE_DIR]}/libs/" || exit

  if [[ "$OSTYPE" == "cygwin" ]] || [[ "$OSTYPE" == "msys" ]] ; then
     echo "Windows or Windows-like environment detected, skipping downloading of dependencies...: Alsa, Freetype, and CaCerts."
  else
     echo "Downloading required dependencies...: Alsa, Freetype, Freemarker, and CaCerts."
        echo "Checking and download Alsa dependency"
        checkingAndDownloadingAlsa

     if [[ "${BUILD_CONFIG[FREETYPE]}" == "true" ]] ; then
       if [ -z "${BUILD_CONFIG[FREETYPE_DIRECTORY]}" ]; then
            echo "Checking and download FreeType Font dependency"
            checkingAndDownloadingFreeType
       else
           echo ""
           echo "---> Skipping the process of checking and downloading the FreeType Font dependency, a pre-built version provided at ${BUILD_CONFIG[FREETYPE_DIRECTORY]} <---"
           echo ""
       fi
     else
        echo "Skipping Freetype"
     fi
     if [[ "${BUILD_CONFIG[BUILD_VARIANT]}" == "openj9" ]]; then
           echo "Checking and download Freemarker dependency"
           checkingAndDownloadingFreemarker
     fi
  fi

  echo "Checking and download CaCerts dependency"
  checkingAndDownloadCaCerts

}

function moveTmpToWorkspaceLocation {
  if [ ! -z "${TMP_WORKSPACE}" ]; then

    echo "Relocating workspace from ${TMP_WORKSPACE} to ${ORIGINAL_WORKSPACE}"

    rm -rf "${ORIGINAL_WORKSPACE}" || true

    mkdir "${ORIGINAL_WORKSPACE}"

    # shellcheck disable=SC2086
    chmod 755 ${TMP_WORKSPACE}/workspace/* || true
    chmod 755 "${ORIGINAL_WORKSPACE}" || true

    # shellcheck disable=SC2086
    cp -r ${TMP_WORKSPACE}/workspace/* "${ORIGINAL_WORKSPACE}"
    rm -rf "${TMP_WORKSPACE}/workspace/"
    rm -r "${TMP_WORKSPACE}"

    echo "Data at: ${ORIGINAL_WORKSPACE}"
    ls -alh "${ORIGINAL_WORKSPACE}"
  fi
}


relocateToTmpIfNeeded()
{
   if [ "${BUILD_CONFIG[TMP_SPACE_BUILD]}" == "true" ]
   then
     local tmpdir
     tmpdir=$(mktemp -d 2>/dev/null || mktemp -d -t 'tmpdir')
     export TMP_WORKSPACE="${tmpdir}"
     export ORIGINAL_WORKSPACE="${BUILD_CONFIG[WORKSPACE_DIR]}"

     if [ -d "${ORIGINAL_WORKSPACE}" ]
     then
        cp -r "${BUILD_CONFIG[WORKSPACE_DIR]}" "${TMP_WORKSPACE}/workspace"
     fi
     BUILD_CONFIG[WORKSPACE_DIR]="${TMP_WORKSPACE}/workspace"

     trap moveTmpToWorkspaceLocation EXIT SIGINT SIGTERM
   fi
}

##################################################################

function configureWorkspace() {
    createWorkspace
    relocateToTmpIfNeeded
    checkoutAndCloneOpenJDKGitRepo
    downloadingRequiredDependencies
}
<|MERGE_RESOLUTION|>--- conflicted
+++ resolved
@@ -242,14 +242,9 @@
       echo "Requested use of JEP319 certs"
       local jreLink="https://api.adoptopenjdk.net/v2/binary/nightly/openjdk10?arch=x64&os=linux&release=latest&type=jre&openjdk_impl=hotspot";
       mkdir -p "security"
-<<<<<<< HEAD
-
       wget -O jre.tar.gz "${jreLink}"
       tar --list -zf jre.tar.gz  | grep cacerts | xargs tar --wildcards --strip-components=4 -xpzf jre.tar.gz -C "./security/"
       rm jre.tar.gz
-=======
-      wget -O - "${jreLink}" | tar --wildcards --strip-components=4 -xpzf - "*/lib/security/cacerts" -C "./security/"
->>>>>>> 8f01fb6e
     fi
   else
     git init
