--- conflicted
+++ resolved
@@ -40,32 +40,23 @@
   if [[ ! -d "${WORKING_DIR}/${JTREG_TARGET_FOLDER}" ]]; then
    echo "Downloading Jtreg binary"
    JTREG_BINARY_FILE="jtreg-${JTREG_VERSION}.tar.gz"
-<<<<<<< HEAD
-   wget https://ci.adoptopenjdk.net/job/jtreg/lastSuccessfulBuild/artifact/${JTREG_BINARY_FILE}
-=======
+
    wget https://ci.adoptopenjdk.net/job/jtreg/lastSuccessfulBuild/artifact/"$JTREG_BINARY_FILE"
->>>>>>> 2ffd380c
 
    if [ $? -ne 0 ]; then
      echo "Failed to retrieve the jtreg binary, exiting"
      exit
    fi
 
-   tar xvf "$JTREG_BINARY_FILE"
+   tar xf "$JTREG_BINARY_FILE"
   fi
 
-<<<<<<< HEAD
   echo "List contents of the jtreg folder"
-  export JT_HOME=${WORKING_DIR}/${JTREG_TARGET_FOLDER}
-=======
-  echo "List contents of jtreg"
   ls "$WORKING_DIR/$JTREG_TARGET_FOLDER/*"
->>>>>>> 2ffd380c
 
-  export PATH=${JT_HOME}/bin:$PATH
+  export JT_HOME=$WORKING_DIR/$JTREG_TARGET_FOLDER
 
-    ls $JT_HOME/*
-
+  export PATH=$JT_HOME/bin:$PATH
 
   # Clean up after ourselves by removing jtreg tgz
   rm -f "$JTREG_BINARY_FILE"
@@ -74,20 +65,12 @@
 applyingJCovSettingsToMakefileForTests()
 {
   echo "Apply JCov settings to Makefile..." 
-<<<<<<< HEAD
-  cd ${WORKING_DIR}/${OPENJDK_REPO_NAME}/jdk/test
-=======
   cd "$WORKING_DIR/$OPENJDK_REPO_NAME/jdk/test" || exit
->>>>>>> 2ffd380c
   pwd
 
   sed -i "s/-vmoption:-Xmx512m.*/-vmoption:-Xmx512m -xml:verify -jcov\/classes:$(ABS_PLATFORM_BUILD_ROOT)\/jdk\/classes\/  -jcov\/source:$(ABS_PLATFORM_BUILD_ROOT)\/..\/..\/jdk\/src\/java\/share\/classes  -jcov\/include:*/" Makefile
 
-<<<<<<< HEAD
-  cd ${WORKING_DIR}/${OPENJDK_REPO_NAME}/
-=======
   cd "$WORKING_DIR/$OPENJDK_REPO_NAME/" || exit
->>>>>>> 2ffd380c
 }
 
 settingUpEnvironmentVariablesForJTREG()
@@ -95,15 +78,9 @@
   echo "Setting up environment variables for JTREG to run"
 
   # This is the JDK we'll test
-<<<<<<< HEAD
-  export PRODUCT_HOME=${WORKING_DIR}/${OPENJDK_REPO_NAME}/build/${BUILD_FULL_NAME}/images/j2sdk-image
-  echo $PRODUCT_HOME
-  ls $PRODUCT_HOME
-=======
   export PRODUCT_HOME=$WORKING_DIR/$OPENJDK_REPO_NAME/build/$BUILD_FULL_NAME/images/j2sdk-image
   echo "$PRODUCT_HOME"
   ls "$PRODUCT_HOME"
->>>>>>> 2ffd380c
 
   export JTREG_DIR=$WORKING_DIR/jtreg
   export JTREG_INSTALL=${JTREG_DIR}
@@ -130,30 +107,17 @@
   echo "Package test output into archives..." 
   pwd
 
-<<<<<<< HEAD
-  cd ${WORKING_DIR}/${OPENJDK_REPO_NAME}/build/${BUILD_FULL_NAME}/
-=======
   cd "$WORKING_DIR/$OPENJDK_REPO_NAME/build/$BUILD_FULL_NAME/" || exit
->>>>>>> 2ffd380c
- 
+
   artifact="${JOB_NAME}-testoutput-with-jcov-reports"
   echo "Tarring and zipping the 'testoutput' folder into artefact: $artifact.tar.gz" 
-<<<<<<< HEAD
-  tar -cvzf ${WORKING_DIR}/${artifact}.tar.gz   testoutput/
-
-  if [ -d testoutput  ]; then  
-     rm -fr ${WORKING_DIR}/${OPENJDK_REPO_NAME}/testoutput
-  fi
-  cp -fr testoutput/ ${WORKING_DIR}/testoutput/
-=======
   tar -cvzf "$WORKING_DIR/$artifact.tar.gz"   testoutput/
 
   if [ -d testoutput  ]; then  
      rm -fr "$WORKING_DIR/$OPENJDK_REPO_NAME/testoutput"
   fi
   cp -fr testoutput/ "$WORKING_DIR/testoutput/"
->>>>>>> 2ffd380c
-  
+
   cd "$WORKING_DIR" || exit
 }
 
@@ -162,19 +126,11 @@
   echo "Package jcov reports into archives..." 
   pwd
 
-<<<<<<< HEAD
-  cd ${WORKING_DIR}/${OPENJDK_REPO_NAME}/build/${BUILD_FULL_NAME}/
-=======
   cd "$WORKING_DIR/$OPENJDK_REPO_NAME/build/$BUILD_FULL_NAME/" || exit
->>>>>>> 2ffd380c
- 
+
   artifact="${JOB_NAME}-jcov-results-only"
   echo "Tarring and zipping the 'testoutput/../jcov' folder into artefact: $artifact.tar.gz" 
-<<<<<<< HEAD
-  tar -cvzf ${WORKING_DIR}/${artifact}.tar.gz   testoutput/*/JTreport/jcov/
-=======
   tar -cvzf "$WORKING_DIR/$artifact.tar.gz"   testoutput/*/JTreport/jcov/
->>>>>>> 2ffd380c
 
   cd "$WORKING_DIR" || exit
 }
