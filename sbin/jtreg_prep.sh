--- conflicted
+++ resolved
@@ -78,28 +78,27 @@
     fi
 }
 
-<<<<<<< HEAD
 # Step 1: Fetch OpenJDK, as that's where the tests live.
 cloneOpenJDKRepo()
 {
-    if [ -d "$WORKING_DIR/$OPENJDK_REPO_NAME/.git" ] && [ $REPOSITORY == "AdoptOpenJDK/openjdk-jdk8u" ] ; then
+    if [ -d "$WORKING_DIR/$OPENJDK_REPO_NAME/.git" ] && [ "$REPOSITORY" == "AdoptOpenJDK/openjdk-jdk8u" ] ; then
       # It does exist and it's a repo other than the AdoptOpenJDK one
-      cd $WORKING_DIR/$OPENJDK_REPO_NAME
+      cd "$WORKING_DIR/$OPENJDK_REPO_NAME"  || exit
       echo "Will reset the repository at $PWD in 10 seconds..."
       sleep 10
       echo "Pulling latest changes from git repo"
       git fetch --all
       git reset --hard origin/$BRANCH
-      cd $WORKING_DIR
+      cd "$WORKING_DIR" || exit
     elif [ ! -d "${WORKING_DIR}/${OPENJDK_REPO_NAME}/.git" ] ; then
       # If it doesn't exist, clone it
       echo "Didn't find any existing openjdk repository at WORKING_DIR (set to ${WORKING_DIR}) so cloning the source to openjdk"
       if [[ ${USE_SSH} == true ]] ; then
-        echo "git clone -b ${BRANCH} git@github.com:${REPOSITORY}.git $WORKING_DIR/$OPENJDK_REPO_NAME"
-        git clone -b ${BRANCH} git@github.com:${REPOSITORY}.git $WORKING_DIR/$OPENJDK_REPO_NAME
+        echo "git clone -b ${BRANCH} git@github.com:${REPOSITORY}.git ${WORKING_DIR}/${OPENJDK_REPO_NAME}"
+        git clone -b ${BRANCH} git@github.com:"${REPOSITORY}".git "${WORKING_DIR}/${OPENJDK_REPO_NAME}"
       else
-        echo "git clone -b ${BRANCH} https://github.com/${REPOSITORY}.git $WORKING_DIR/$OPENJDK_REPO_NAME"
-        git clone -b ${BRANCH} https://github.com/${REPOSITORY}.git $WORKING_DIR/$OPENJDK_REPO_NAME
+        echo "git clone -b ${BRANCH} https://github.com/${REPOSITORY}.git ${WORKING_DIR}/${OPENJDK_REPO_NAME}"
+        git clone -b ${BRANCH} https://github.com/"${REPOSITORY}".git "${WORKING_DIR}/${OPENJDK_REPO_NAME}"
       fi
     fi
 }
@@ -108,20 +107,20 @@
 downloadJDKArtifact()
 {
     if [ ! -d "${JAVA_DESTINATION}" ]; then
-      mkdir -p ${JAVA_DESTINATION}
+      mkdir -p "${JAVA_DESTINATION}"
     fi
-    cd ${JAVA_DESTINATION}
+    cd "${JAVA_DESTINATION}"  || exit
 
     #If it's a http location, use wget.
     if [[ "${JAVA_SOURCE}" == http* ]]; then
-      wget ${JAVA_SOURCE}
+      wget "${JAVA_SOURCE}"
       if [ $? -ne 0 ]; then
         echo "Failed to retrieve the JDK binary from ${JAVA_SOURCE}, exiting"
         exit 1
       fi
     else #Assume it's local or on a mounted drive.
       if [ -f "${JAVA_SOURCE}" ] || [ -d "${JAVA_SOURCE}" ]; then
-        cp -r ${JAVA_SOURCE} .
+        cp -r "${JAVA_SOURCE}" .
       else
         echo "The JDK artifact could not be found at the source location: ${JAVA_SOURCE}."
         exit 1
@@ -133,70 +132,14 @@
 unpackJDKTarArtifact()
 {
     if [[ "$JAVA_SOURCE" == *\.tar\.gz ]]; then #If it's a tar file, unpack it.
-      cd ${JAVA_DESTINATION}
-      tar xf *.tar.gz
+      cd "${JAVA_DESTINATION}" || exit
+      tar xf ./*.tar.gz
       echo "The JDK artifact has been untarred at ${JAVA_DESTINATION}."
-      cd ${WORKING_DIR}
+        cd "${WORKING_DIR}" || exit
     elif [ ! -d "${JAVA_SOURCE}" ]; then #If it's not a directory, then we don't know how to unpack it.
       echo "The Java file you specified as source was copied to the destination, but this script doesn't know how to unpack it. Please add this logic to this script, or unpack it manually before running jtreg.";
     fi
 }
-=======
-if [ -d "$WORKING_DIR"/$OPENJDK_REPO_NAME/.git ] && [ "$REPOSITORY" == "AdoptOpenJDK/openjdk-jdk8u" ] ; then
-  # It does exist and it's a repo other than the AdoptOpenJDK one
-  cd "$WORKING_DIR/$OPENJDK_REPO_NAME"  || exit
-  echo "Will reset the repository at $PWD in 10 seconds..."
-  sleep 10
-  echo "Pulling latest changes from git repo"
-  git fetch --all
-  git reset --hard origin/$BRANCH
-  cd "$WORKING_DIR" || exit
-elif [ ! -d "${WORKING_DIR}"/$OPENJDK_REPO_NAME/.git ] ; then
-  # If it doesn't exist, clone it
-  echo "Didn't find any existing openjdk repository at WORKING_DIR (set to ${WORKING_DIR}) so cloning the source to openjdk"
-  if [[ "${USE_SSH}" == true ]] ; then
-    echo "git clone -b ${BRANCH} git@github.com:${REPOSITORY}.git ${WORKING_DIR}/${OPENJDK_REPO_NAME}"
-    git clone -b ${BRANCH} git@github.com:"${REPOSITORY}".git "${WORKING_DIR}/${OPENJDK_REPO_NAME}"
-  else
-    echo "git clone -b ${BRANCH} https://github.com/${REPOSITORY}.git ${WORKING_DIR}/${OPENJDK_REPO_NAME}"
-    git clone -b ${BRANCH} https://github.com/"${REPOSITORY}".git "${WORKING_DIR}/${OPENJDK_REPO_NAME}"
-  fi
-fi
-
-# Step 2: Retrieve Java
-
-if [ ! -d "${JAVA_DESTINATION}" ]; then
-  mkdir -p "${JAVA_DESTINATION}"
-fi
-cd "${JAVA_DESTINATION}"  || exit
-
-#If it's a http location, use wget.
-if [[ "${JAVA_SOURCE}" == http* ]]; then 
-  wget "${JAVA_SOURCE}"
-  if [ $? -ne 0 ]; then
-    echo "Failed to retrieve the jtreg binary, exiting"
-    exit 1
-  fi
-else #Assume it's local or on a mounted drive.
-  if [ -f "${JAVA_SOURCE}" ] || [ -d "${JAVA_SOURCE}" ]; then
-    cp -r "${JAVA_SOURCE}" .
-  else
-    echo "Java could not be found at the java_source location."
-    exit 1
-  fi
-fi
-
-# Step 3: Unpack Java if we need to.
-
-if [[ "$JAVA_SOURCE" == *\.tar\.gz ]]; then #If it's a tar file, unpack it.
-  cd "${JAVA_DESTINATION}" || exit
-  tar xf ./*.tar.gz
-  echo "Java has been untarred."
-  cd "${WORKING_DIR}" || exit
-elif [ ! -d "${JAVA_SOURCE}" ]; then #If it's not a directory, then we don't know how to unpack it. 
-  echo "The Java file you specified as source was copied to the destination, but this script doesn't know how to unpack it. Please add this logic to this script, or unpack it manually before running jtreg.";
-fi
->>>>>>> 2ffd380c
 
 # Step 4: Finish
 printFinishedMessage()
