#!/bin/bash
#
# Licensed under the Apache License, Version 2.0 (the "License");
# you may not use this file except in compliance with the License.
# You may obtain a copy of the License at
#
#      http://www.apache.org/licenses/LICENSE-2.0
#
# Unless required by applicable law or agreed to in writing, software
# distributed under the License is distributed on an "AS IS" BASIS,
# WITHOUT WARRANTIES OR CONDITIONS OF ANY KIND, either express or implied.
# See the License for the specific language governing permissions and
# limitations under the License.
#

# Script to download any additional packages for building OpenJDK
# before calling ./configure (using JDK 7 as the base)

WORKING_DIR=$1
TARGET_DIR=$2
OPENJDK_REPO_NAME=$3
BUILD_FULL_NAME=$4
<<<<<<< HEAD
JVM_VARIANT=${5:=normal}
NOBUILD=$6

if [ "${JVM_VARIANT}" == "--nobuild" ]; then
  NOBUILD="--nobuild"
  JVM_VARIANT="normal"
fi
=======
JVM_VARIANT=${5:-normal}
ALSA_LIB_VERSION=${ALSA_LIB_VERSION:-1.0.27.2}
FREETYPE_FONT_SHARED_OBJECT_FILENAME=libfreetype.so.6.5.0
FREETYPE_FONT_VERSION=${FREETYPE_FONT_VERSION:-2.4.0}
>>>>>>> 956f405e

initialiseEscapeCodes()
{
  # Escape code
  esc=$(echo -en "\033")

  # Set colors
  error="${esc}[0;31m"
  good="${esc}[0;32m"
  info="${esc}[0;33m"
  git="${esc}[0;34m"
  normal=$(echo -en "${esc}[m\017")
}

checkIfDockerIsUsedForBuildingOrNot()
{
  # If on docker

  if [[ -f /.dockerenv ]] ; then
    echo "Detected we're in docker"
    WORKING_DIR=/openjdk/jdk8u
    TARGET_DIR=$WORKING_DIR
  fi

  # E.g. /openjdk/jdk8u if you're building in a Docker container
  # otherwise ensure it's a writable area e.g. /home/youruser/myopenjdkarea

  if [ -z "$WORKING_DIR" ] || [ -z "$TARGET_DIR" ] ; then
      echo "build.sh is called by makejdk.sh and requires two parameters"
      echo "Are you sure you want to call it directly?"
      echo "Usage: bash ./build.sh <workingarea> <targetforjdk>"
      echo "Note that you must have the OpenJDK source before using this script!"
      echo "This script will try to move ./openjdk to the source directory for you, "
      echo "and this will be your working area where all required files will be downloaded to."
      echo "You can override the JDK boot directory by setting the environment variable JDK_BOOT_DIR"
      exit;
  fi

  echo "Making the working directory to store source files and extensions: $WORKING_DIR"

  mkdir -p $WORKING_DIR

  cd $WORKING_DIR
}

checkingAndDownloadingAlsa()
{
  # ALSA first for sound

  echo "Checking for ALSA"

  FOUND_ALSA=$(find "${WORKING_DIR}" -name "alsa-lib-${ALSA_LIB_VERSION}")

  if [[ ! -z "${FOUND_ALSA}" ]] ; then
    echo "Skipping ALSA download"
  else
    wget -nc ftp://ftp.alsa-project.org/pub/lib/alsa-lib-$ALSA_LIB_VERSION.tar.bz2
    tar xvf alsa-lib-$ALSA_LIB_VERSION.tar.bz2
    rm alsa-lib-$ALSA_LIB_VERSION.tar.bz2
  fi
}

checkingAndDownloadingFreetype()
{
  echo "Checking for freetype"

  FOUND_FREETYPE=$(find "$WORKING_DIR/$OPENJDK_REPO_NAME/installedfreetype/lib" -name "${FREETYPE_FONT_SHARED_OBJECT_FILENAME}")

  if [[ ! -z "$FOUND_FREETYPE" ]] ; then
    echo "Skipping FreeType download"
  else
    # Then FreeType for fonts: make it and use
<<<<<<< HEAD
    wget -nc http://ftp.acc.umu.se/mirror/gnu.org/savannah/freetype/freetype-2.4.0.tar.gz

    tar xvf freetype-2.4.0.tar.gz
    rm freetype-2.4.0.tar.gz
=======
    wget -nc http://ftp.acc.umu.se/mirror/gnu.org/savannah/freetype/freetype-$FREETYPE_FONT_VERSION.tar.gz
     
    tar xvf freetype-$FREETYPE_FONT_VERSION.tar.gz
    rm freetype-$FREETYPE_FONT_VERSION.tar.gz
>>>>>>> 956f405e

    cd freetype-$FREETYPE_FONT_VERSION

    if [ $(uname -m) = "ppc64le" ]; then
      PARAMS="--build=$(rpm --eval %{_host})"
    fi

    # We get the files we need at $WORKING_DIR/installedfreetype
    bash ./configure --prefix=$WORKING_DIR/$OPENJDK_REPO_NAME/installedfreetype $PARAMS && make all && make install

    if [ $? -ne 0 ]; then
      echo "${error}Failed to configure and build libfreetype, exiting"
      exit;
    else
      echo "${good}Successfully configured OpenJDK with the FreeType library (libfreetype)!"
    fi
    echo "${normal}"
  fi
}

checkingAndDownloadCaCerts()
{
  cd $WORKING_DIR

  echo "Retrieving cacerts file"

  # Ensure it's the latest we pull in
  rm -rf $WORKING_DIR/cacerts_area

  git clone https://github.com/AdoptOpenJDK/openjdk-build.git cacerts_area
  echo "cacerts should be here..."
  file $WORKING_DIR/cacerts_area/security/cacerts

  if [ $? -ne 0 ]; then
    echo "Failed to retrieve the cacerts file, exiting..."
    exit;
  else
    echo "${good}Successfully retrieved the cacerts file!"
  fi
}

downloadingRequiredDependencies()
{
  echo "Downloading required dependencies...: Alsa, Freetype, and CaCerts."
  checkingAndDownloadingAlsa
  checkingAndDownloadingFreetype
  checkingAndDownloadCaCerts
}


configuringBootJDKConfigureParameter()
{
  if [ -z "$JDK_BOOT_DIR" ] ; then
    echo "JDK_BOOT_DIR is $JDK_BOOT_DIR"
    JDK_BOOT_DIR=/usr/lib/java-1.7.0
  else
    echo "Overriding JDK_BOOT_DIR, set to $JDK_BOOT_DIR"
  fi

  echo "Boot dir set to $JDK_BOOT_DIR"

  CONFIGURE_CMD=" --with-boot-jdk=$JDK_BOOT_DIR"
}

buildingTheRestOfTheConfigParameters()
{
  if [ ! -z $(which ccache) ]; then
    CONFIGURE_CMD="$CONFIGURE_CMD --enable-ccache"
  fi

  CONFIGURE_CMD="$CONFIGURE_CMD --with-jvm-variants=$JVM_VARIANT"
  CONFIGURE_CMD="$CONFIGURE_CMD --with-cacerts-file=$WORKING_DIR/cacerts_area/security/cacerts"
  CONFIGURE_CMD="$CONFIGURE_CMD --with-alsa=$WORKING_DIR/alsa-lib-${ALSA_LIB_VERSION}"
  CONFIGURE_CMD="$CONFIGURE_CMD --with-freetype=$WORKING_DIR/$OPENJDK_REPO_NAME/installedfreetype"

  # These will have been installed by the package manager (see our Dockerfile)
  CONFIGURE_CMD="$CONFIGURE_CMD --with-x=/usr/include/X11"

  # We don't want any extra debug symbols - ensure it's set to release,
  # other options include fastdebug and slowdebug
  CONFIGURE_CMD="$CONFIGURE_CMD --with-debug-level=release"
}

configureCommandParameters()
{
  echo "Building up the configure command..."

  configuringBootJDKConfigureParameter
  buildingTheRestOfTheConfigParameters
}

stepIntoTheWorkingDirectory()
{
  # Make sure we're in the source directory for OpenJDK now
  cd $WORKING_DIR/$OPENJDK_REPO_NAME
  echo "Should have the source, I'm at $PWD"
}

runTheOpenJDKConfigureCommandAndUseThePrebuildConfigParams()
{
  CONFIGURED_OPENJDK_ALREADY=$(find -name "config.status")

  if [[ ! -z $CONFIGURED_OPENJDK_ALREADY ]] ; then
    echo "Not reconfiguring due to the presence of config.status in $WORKING_DIR"
  else
    echo "Running ./configure with $CONFIGURE_CMD"
    bash ./configure $CONFIGURE_CMD
    if [ $? -ne 0 ]; then
      echo ${fail}
      echo "Failed to configure the JDK, exiting"
      echo "Did you set the JDK boot directory correctly? Override by exporting JDK_BOOT_DIR"
      echo "For example, on RHEL you would do export JDK_BOOT_DIR=/usr/lib/jvm/java-1.7.0-openjdk-1.7.0.131-2.6.9.0.el7_3.x86_64"
      echo "Current JDK_BOOT_DIR value: $JDK_BOOT_DIR"
      exit;
    else
      echo "${good}Configured the JDK"
    fi
    echo "${normal}"
  fi
}

buildOpenJDK()
{
  #If the user has specified nobuild, we do everything short of building Java, and then we stop.
  if [ "${NOBUILD}" == "--nobuild" ]; then
    rm -rf cacerts_area
    echo "Nobuild option was set. Prep complete. Java not built."
    exit 0
  fi

  if [ $(uname -m) == "s390x" ]; then
    makeCMD="make CONF=$BUILD_FULL_NAME DEBUG_BINARIES=true images"
  else
    makeCMD="make images"
  fi

  echo "Building the JDK: calling $makeCMD"
  $makeCMD

  if [ $? -ne 0 ]; then
     echo "${fail}Failed to make the JDK, exiting"
    exit;
  else
    echo "${good}Built the JDK!"
  fi
  echo "${normal}"
}

removingUnnecessaryFiles()
{
  echo "Removing unneccessary files now..."

  rm -rf cacerts_area

  cd build/*/images

  # Remove files we don't need
  rm -rf j2sdk-image/demo/applets
  rm -rf j2sdk-image/demo/jfc/Font2DTest
  rm -rf j2sdk-image/demo/jfc/SwingApplet
  find . -name "*.diz" -type f -delete
}

createOpenJDKTarArchive()
{
  GZIP=-9 tar -cvzf OpenJDK.tar.gz ./j2sdk-image

  mv OpenJDK.tar.gz $TARGET_DIR

  echo "${good}Your final tar.gz is here at $PWD${normal}"
}

stepIntoTargetDirectoryAndShowCompletionMessage()
{
  cd $TARGET_DIR
  ls
  echo "All done!"
}

initialiseEscapeCodes
checkIfDockerIsUsedForBuildingOrNot
downloadingRequiredDependencies
configureCommandParameters
stepIntoTheWorkingDirectory
runTheOpenJDKConfigureCommandAndUseThePrebuildConfigParams
buildOpenJDK
removingUnnecessaryFiles
createOpenJDKTarArchive
stepIntoTargetDirectoryAndShowCompletionMessage<|MERGE_RESOLUTION|>--- conflicted
+++ resolved
@@ -20,7 +20,6 @@
 TARGET_DIR=$2
 OPENJDK_REPO_NAME=$3
 BUILD_FULL_NAME=$4
-<<<<<<< HEAD
 JVM_VARIANT=${5:=normal}
 NOBUILD=$6
 
@@ -28,12 +27,9 @@
   NOBUILD="--nobuild"
   JVM_VARIANT="normal"
 fi
-=======
-JVM_VARIANT=${5:-normal}
 ALSA_LIB_VERSION=${ALSA_LIB_VERSION:-1.0.27.2}
 FREETYPE_FONT_SHARED_OBJECT_FILENAME=libfreetype.so.6.5.0
 FREETYPE_FONT_VERSION=${FREETYPE_FONT_VERSION:-2.4.0}
->>>>>>> 956f405e
 
 initialiseEscapeCodes()
 {
@@ -106,18 +102,11 @@
     echo "Skipping FreeType download"
   else
     # Then FreeType for fonts: make it and use
-<<<<<<< HEAD
-    wget -nc http://ftp.acc.umu.se/mirror/gnu.org/savannah/freetype/freetype-2.4.0.tar.gz
-
-    tar xvf freetype-2.4.0.tar.gz
-    rm freetype-2.4.0.tar.gz
-=======
     wget -nc http://ftp.acc.umu.se/mirror/gnu.org/savannah/freetype/freetype-$FREETYPE_FONT_VERSION.tar.gz
      
     tar xvf freetype-$FREETYPE_FONT_VERSION.tar.gz
     rm freetype-$FREETYPE_FONT_VERSION.tar.gz
->>>>>>> 956f405e
-
+    
     cd freetype-$FREETYPE_FONT_VERSION
 
     if [ $(uname -m) = "ppc64le" ]; then
