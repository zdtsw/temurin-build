#!/bin/bash
#
# Licensed under the Apache License, Version 2.0 (the "License");
# you may not use this file except in compliance with the License.
# You may obtain a copy of the License at
#
#      http://www.apache.org/licenses/LICENSE-2.0
#
# Unless required by applicable law or agreed to in writing, software
# distributed under the License is distributed on an "AS IS" BASIS,
# WITHOUT WARRANTIES OR CONDITIONS OF ANY KIND, either express or implied.
# See the License for the specific language governing permissions and
# limitations under the License.
#

# Script to download any additional packages for building OpenJDK
# before calling ./configure (using JDK 7 as the base)


SCRIPT_DIR="$( cd "$( dirname "${BASH_SOURCE[0]}" )" && pwd )"
# shellcheck source=sbin/common-functions.sh
source "$SCRIPT_DIR/common-functions.sh"

WORKING_DIR=$1
TARGET_DIR=$2
OPENJDK_REPO_NAME=$3
JVM_VARIANT=${4:-server}
OPENJDK_UPDATE_VERSION=$5
OPENJDK_DIR=$WORKING_DIR/$OPENJDK_REPO_NAME

RUN_JTREG_TESTS_ONLY=""

if [ "$JVM_VARIANT" == "--run-jtreg-tests-only" ]; then
  RUN_JTREG_TESTS_ONLY="--run-jtreg-tests-only"
  JVM_VARIANT="server"
fi

MAKE_ARGS_FOR_ANY_PLATFORM=${MAKE_ARGS_FOR_ANY_PLATFORM:-"images"}
CONFIGURE_ARGS_FOR_ANY_PLATFORM=${CONFIGURE_ARGS_FOR_ANY_PLATFORM:-""}

sourceFileWithColourCodes()
{
  # shellcheck disable=SC1090
  # shellcheck disable=SC1091
  source "$SCRIPT_DIR"/colour-codes.sh
}

checkIfDockerIsUsedForBuildingOrNot()
{
  # If on docker

  if [[ -f /.dockerenv ]] ; then
    echo "Detected we're in docker"
    WORKING_DIR=/openjdk/build
    TARGET_DIR=/openjdk/target
    OPENJDK_REPO_NAME=/openjdk
    OPENJDK_DIR="$WORKING_DIR/$OPENJDK_REPO_NAME"
  fi

  # E.g. /openjdk/build if you're building in a Docker container
  # otherwise ensure it's a writable area e.g. /home/youruser/myopenjdkarea

  if [ -z "$WORKING_DIR" ] || [ -z "$TARGET_DIR" ] ; then
      echo "build.sh is called by makejdk.sh and requires two parameters"
      echo "Are you sure you want to call it directly?"
      echo "Usage: bash ./${0} <workingarea> <targetforjdk>"
      echo "Note that you must have the OpenJDK source before using this script!"
      echo "This script will try to move ./openjdk to the source directory for you, "
      echo "and this will be your working area where all required files will be downloaded to."
      echo "You can override the JDK boot directory by setting the environment variable JDK_BOOT_DIR"
      exit;
  fi
}

createWorkingDirectory()
{
  echo "Making the working directory to store source files and extensions: ${WORKING_DIR}"

  mkdir -p $WORKING_DIR

  cd $WORKING_DIR || exit
}

configuringBootJDKConfigureParameter()
{
  if [ -z "$JDK_BOOT_DIR" ] ; then
    echo "JDK_BOOT_DIR is ${JDK_BOOT_DIR}"
    JDK_BOOT_DIR=/usr/lib/java-1.7.0
  else
    echo "Overriding JDK_BOOT_DIR, set to ${JDK_BOOT_DIR}"
  fi

  echo "Boot dir set to ${JDK_BOOT_DIR}"

  CONFIGURE_ARGS=" --with-boot-jdk=${JDK_BOOT_DIR}"
}

# Ensure that we produce builds with versions strings something like:
#
# openjdk version "1.8.0_131"
# OpenJDK Runtime Environment (build 1.8.0-adoptopenjdk_2017_04_17_17_21-b00)
# OpenJDK 64-Bit Server VM (build 25.71-b00, mixed mode)
configuringVersionStringParameter()
{
  # Replace the default 'internal' with our own milestone string
  CONFIGURE_ARGS="${CONFIGURE_ARGS} --with-milestone=adoptopenjdk"

  # Set the update version (e.g. 131), this gets passed in from the calling script
  CONFIGURE_ARGS="${CONFIGURE_ARGS} --with-update-version=${OPENJDK_UPDATE_VERSION}"
}

buildingTheRestOfTheConfigParameters()
{
  if [ ! -z "$(which ccache)" ]; then
    CONFIGURE_ARGS="${CONFIGURE_ARGS} --enable-ccache"
  fi

  CONFIGURE_ARGS="${CONFIGURE_ARGS} --with-jvm-variants=${JVM_VARIANT}"
  CONFIGURE_ARGS="${CONFIGURE_ARGS} --with-cacerts-file=${WORKING_DIR}/cacerts_area/security/cacerts"
  CONFIGURE_ARGS="${CONFIGURE_ARGS} --with-alsa=${WORKING_DIR}/alsa-lib-${ALSA_LIB_VERSION}"
  CONFIGURE_ARGS="${CONFIGURE_ARGS} --with-freetype=${WORKING_DIR}/${OPENJDK_REPO_NAME}/installedfreetype"

  # These will have been installed by the package manager (see our Dockerfile)
  CONFIGURE_ARGS="${CONFIGURE_ARGS} --with-x=/usr/include/X11"

  # We don't want any extra debug symbols - ensure it's set to release,
  # other options include fastdebug and slowdebug
  CONFIGURE_ARGS="${CONFIGURE_ARGS} --with-debug-level=release"
}

configureCommandParameters()
{
  configuringVersionStringParameter
  if [[ "$OSTYPE" == "cygwin" ]] || [[ "$OSTYPE" == "msys" ]] ; then
     echo "Windows or Windows-like environment detected, skipping configuring environment for custom Boot JDK and other 'configure' settings."

  else
     echo "Building up the configure command..."
     configuringBootJDKConfigureParameter
     buildingTheRestOfTheConfigParameters
  fi
}

stepIntoTheWorkingDirectory()
{
  # Make sure we're in the source directory for OpenJDK now
  cd "$WORKING_DIR/$OPENJDK_REPO_NAME"  || exit
  echo "Should have the source, I'm at $PWD"
}

runTheOpenJDKConfigureCommandAndUseThePrebuildConfigParams()
{
  cd "$OPENJDK_DIR" || exit
  CONFIGURED_OPENJDK_ALREADY=$(find -name "config.status")

  if [[ ! -z "$CONFIGURED_OPENJDK_ALREADY" ]] ; then
    echo "Not reconfiguring due to the presence of config.status in ${WORKING_DIR}"
  else
    CONFIGURE_ARGS="${CONFIGURE_ARGS} ${CONFIGURE_ARGS_FOR_ANY_PLATFORM}"

    echo "Running ./configure with $CONFIGURE_ARGS"
    # Depends upon the configure command being split for multiple args.  Dont quote it.
    # shellcheck disable=SC2086
    bash ./configure $CONFIGURE_ARGS
    if [ $? -ne 0 ]; then
      echo "${error}"
      echo "Failed to configure the JDK, exiting"
      echo "Did you set the JDK boot directory correctly? Override by exporting JDK_BOOT_DIR"
      echo "For example, on RHEL you would do export JDK_BOOT_DIR=/usr/lib/jvm/java-1.7.0-openjdk-1.7.0.131-2.6.9.0.el7_3.x86_64"
      echo "Current JDK_BOOT_DIR value: ${JDK_BOOT_DIR}"
      exit;
    else
      echo "${good}Configured the JDK"
    fi
    echo "${normal}"
  fi
}

buildOpenJDK()
{
  cd "$OPENJDK_DIR" || exit

  #If the user has specified nobuild, we do everything short of building the JDK, and then we stop.
  if [ "${RUN_JTREG_TESTS_ONLY}" == "--run-jtreg-tests-only" ]; then
    rm -rf cacerts_area
    echo "Nobuild option was set. Prep complete. Java not built."
    exit 0
  fi

  makeCMD="make ${MAKE_ARGS_FOR_ANY_PLATFORM}"

  echo "Building the JDK: calling ${makeCMD}"
  $makeCMD

  if [ $? -ne 0 ]; then
     echo "${error}Failed to make the JDK, exiting"
    exit;
  else
    echo "${good}Built the JDK!"
  fi
  echo "${normal}"
}


printJavaVersionString()
{
  PRODUCT_HOME=$(ls -d $OPENJDK_DIR/build/*/images/j2sdk-image)
  if [[ -d "$PRODUCT_HOME" ]]; then
     echo "${good}'$PRODUCT_HOME' found${normal}"
     # shellcheck disable=SC2154
     echo "${info}"
     "$PRODUCT_HOME"/bin/java -version || (echo "${error} Error executing 'java' does not exist in '$PRODUCT_HOME'.${normal}" && exit -1)
     echo "${normal}"
     echo ""
  else
     echo "${error}'$PRODUCT_HOME' does not exist, build might have not been successful or not produced the expected JDK image at this location.${normal}"
     exit -1
  fi
}

removingUnnecessaryFiles()
{
  echo "Removing unneccessary files now..."

  rm -rf cacerts_area

  cd build/*/images  || return

  # Remove files we don't need
  rm -rf j2sdk-image/demo/applets
  rm -rf j2sdk-image/demo/jfc/Font2DTest
  rm -rf j2sdk-image/demo/jfc/SwingApplet
  find . -name "*.diz" -type f -delete
}

createOpenJDKTarArchive()
{
<<<<<<< HEAD
  case "${OS_MACHINE_NAME}" in
    *cygwin*)
      zip -r -q OpenJDK.zip ./j2sdk-image
=======
  case $(uname) in
    *CYGWIN*)
      zip -r OpenJDK.zip ./j2sdk-image
>>>>>>> 200d6aee
      EXT=".zip" ;;
    *)
      GZIP=-9 tar -czf OpenJDK.tar.gz ./j2sdk-image
      EXT=".tar.gz" ;;
  esac
  mv "OpenJDK${EXT}" "${TARGET_DIR}"
  echo "${good}Your final ${EXT} is here at ${PWD}${normal}"
}

stepIntoTargetDirectoryAndShowCompletionMessage()
{
  cd "${TARGET_DIR}"  || return
  ls
  echo "All done!"
}

sourceFileWithColourCodes
checkIfDockerIsUsedForBuildingOrNot
createWorkingDirectory
downloadingRequiredDependencies # This function is in common-functions.sh
configureCommandParameters
stepIntoTheWorkingDirectory
runTheOpenJDKConfigureCommandAndUseThePrebuildConfigParams
buildOpenJDK
printJavaVersionString
removingUnnecessaryFiles
createOpenJDKTarArchive
stepIntoTargetDirectoryAndShowCompletionMessage<|MERGE_RESOLUTION|>--- conflicted
+++ resolved
@@ -235,15 +235,9 @@
 
 createOpenJDKTarArchive()
 {
-<<<<<<< HEAD
-  case "${OS_MACHINE_NAME}" in
-    *cygwin*)
-      zip -r -q OpenJDK.zip ./j2sdk-image
-=======
   case $(uname) in
     *CYGWIN*)
-      zip -r OpenJDK.zip ./j2sdk-image
->>>>>>> 200d6aee
+      zip -r -q OpenJDK.zip ./j2sdk-image
       EXT=".zip" ;;
     *)
       GZIP=-9 tar -czf OpenJDK.tar.gz ./j2sdk-image
