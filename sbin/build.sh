--- conflicted
+++ resolved
@@ -19,11 +19,8 @@
 WORKING_DIR=$1
 TARGET_DIR=$2
 OPENJDK_REPO_NAME=$3
-<<<<<<< HEAD
 BUILD_FULL_NAME=$4
 JVM_VARIANT=${5:=normal}
-=======
->>>>>>> 8e1fba22
 
 # Escape code
 esc=`echo -en "\033"`
@@ -90,13 +87,8 @@
   echo "Skipping FreeType download"
 else
   # Then FreeType for fonts: make it and use
-<<<<<<< HEAD
   wget -nc http://ftp.acc.umu.se/mirror/gnu.org/savannah/freetype/freetype-2.4.0.tar.gz
-    
-=======
-  
-  wget -nc http://ftp.acc.umu.se/mirror/gnu.org/savannah/freetype/freetype-2.4.0.tar.gz
->>>>>>> 8e1fba22
+   
   tar xvf freetype-2.4.0.tar.gz
   rm freetype-2.4.0.tar.gz
 
