#!/bin/bash
#
# Licensed under the Apache License, Version 2.0 (the "License");
# you may not use this file except in compliance with the License.
# You may obtain a copy of the License at
#
#      http://www.apache.org/licenses/LICENSE-2.0
#
# Unless required by applicable law or agreed to in writing, software
# distributed under the License is distributed on an "AS IS" BASIS,
# WITHOUT WARRANTIES OR CONDITIONS OF ANY KIND, either express or implied.
# See the License for the specific language governing permissions and
# limitations under the License.
#

# Script to download any additional packages for building OpenJDK
# before calling ./configure (using JDK 7 as the base)

WORKING_DIR=$1
TARGET_DIR=$2
OPENJDK_REPO_NAME=$3
BUILD_FULL_NAME=$4
JVM_VARIANT=${5:=normal}
NOBUILD=$6

if [ "${JVM_VARIANT}" == "--nobuild" ]; then
  NOBUILD="--nobuild"
  JVM_VARIANT="normal"
fi

initialiseEscapeCodes()
{
  # Escape code
  esc=$(echo -en "\033")

  # Set colors
  error="${esc}[0;31m"
  good="${esc}[0;32m"
  info="${esc}[0;33m"
  git="${esc}[0;34m"
  normal=$(echo -en "${esc}[m\017")
}

checkIfDockerIsUsedForBuildingOrNot()
{
  # If on docker

  if [[ -f /.dockerenv ]] ; then
    echo "Detected we're in docker"
    WORKING_DIR=/openjdk/jdk8u
    TARGET_DIR=$WORKING_DIR
  fi

  # E.g. /openjdk/jdk8u if you're building in a Docker container
  # otherwise ensure it's a writable area e.g. /home/youruser/myopenjdkarea

  if [ -z "$WORKING_DIR" ] || [ -z "$TARGET_DIR" ] ; then
      echo "build.sh is called by makejdk.sh and requires two parameters"
      echo "Are you sure you want to call it directly?"
      echo "Usage: bash ./build.sh <workingarea> <targetforjdk>"
      echo "Note that you must have the OpenJDK source before using this script!"
      echo "This script will try to move ./openjdk to the source directory for you, "
      echo "and this will be your working area where all required files will be downloaded to."
      echo "You can override the JDK boot directory by setting the environment variable JDK_BOOT_DIR"
      exit;
  fi

  echo "Making the working directory to store source files and extensions: $WORKING_DIR"

  mkdir -p $WORKING_DIR

  cd $WORKING_DIR
}

checkingAndDownloadingAsla()
{
  # ALSA first for sound

  echo "Checking for ALSA"

  FOUND_ALSA=$(find "$WORKING_DIR" -name "alsa-lib-1.0.27.2")

  if [[ ! -z "$FOUND_ALSA" ]] ; then
    echo "Skipping ALSA download"
  else
    wget -nc ftp://ftp.alsa-project.org/pub/lib/alsa-lib-1.0.27.2.tar.bz2
    tar xvf alsa-lib-1.0.27.2.tar.bz2
    rm alsa-lib-1.0.27.2.tar.bz2
  fi
}

checkingAndDownloadingFreetype()
{
  echo "Checking for freetype"

  FOUND_FREETYPE=$(find "$WORKING_DIR/$OPENJDK_REPO_NAME/installedfreetype/lib" -name "libfreetype.so.6.5.0")

  if [[ ! -z "$FOUND_FREETYPE" ]] ; then
    echo "Skipping FreeType download"
  else
    # Then FreeType for fonts: make it and use
    wget -nc http://ftp.acc.umu.se/mirror/gnu.org/savannah/freetype/freetype-2.4.0.tar.gz
     
    tar xvf freetype-2.4.0.tar.gz
    rm freetype-2.4.0.tar.gz

    cd freetype-2.4.0

    if [ $(uname -m) = "ppc64le" ]; then
      PARAMS="--build=$(rpm --eval %{_host})"
    fi
     
    # We get the files we need at $WORKING_DIR/installedfreetype
    bash ./configure --prefix=$WORKING_DIR/$OPENJDK_REPO_NAME/installedfreetype $PARAMS && make all && make install

    if [ $? -ne 0 ]; then
      echo "${error}Failed to configure and build libfreetype, exiting"
      exit;
    else
      echo "${good}Successfully configured OpenJDK with the FreeType library (libfreetype)!"
    fi
    echo "${normal}"
  fi  
}

checkingAndDownloadCaCerts() 
{
  cd $WORKING_DIR

  echo "Retrieving cacerts file"

  # Ensure it's the latest we pull in
  rm -rf $WORKING_DIR/cacerts_area

  git clone https://github.com/AdoptOpenJDK/openjdk-build.git cacerts_area
  echo "cacerts should be here..."
  file $WORKING_DIR/cacerts_area/security/cacerts

  if [ $? -ne 0 ]; then
    echo "Failed to retrieve the cacerts file, exiting..."
    exit;
  else
    echo "${good}Successfully retrieved the cacerts file!"
  fi
}

downloadingRequiredDependencies() 
{
  echo "Downloading required dependencies...: Asla, Freetype, and CaCerts."
  checkingAndDownloadingAsla
  checkingAndDownloadingFreetype
  checkingAndDownloadCaCerts
}


configuringBootJDKConfigureParameter()
{
  if [ -z "$JDK_BOOT_DIR" ] ; then
    echo "JDK_BOOT_DIR is $JDK_BOOT_DIR"
    JDK_BOOT_DIR=/usr/lib/java-1.7.0
  else
    echo "Overriding JDK_BOOT_DIR, set to $JDK_BOOT_DIR"
  fi

  echo "Boot dir set to $JDK_BOOT_DIR"

  CONFIGURE_CMD=" --with-boot-jdk=$JDK_BOOT_DIR"  
}

buildingTheRestOfTheConfigParameters()
{
  if [ ! -z $(which ccache) ]; then
    CONFIGURE_CMD="$CONFIGURE_CMD --enable-ccache"
  fi

  CONFIGURE_CMD="$CONFIGURE_CMD --with-jvm-variants=$JVM_VARIANT"
  CONFIGURE_CMD="$CONFIGURE_CMD --with-cacerts-file=$WORKING_DIR/cacerts_area/security/cacerts"
  CONFIGURE_CMD="$CONFIGURE_CMD --with-alsa=$WORKING_DIR/alsa-lib-1.0.27.2"
  CONFIGURE_CMD="$CONFIGURE_CMD --with-freetype=$WORKING_DIR/$OPENJDK_REPO_NAME/installedfreetype"

  # These will have been installed by the package manager (see our Dockerfile)
  CONFIGURE_CMD="$CONFIGURE_CMD --with-x=/usr/include/X11"

  # We don't want any extra debug symbols - ensure it's set to release,
  # other options include fastdebug and slowdebug
  CONFIGURE_CMD="$CONFIGURE_CMD --with-debug-level=release"  
}

configureCommandParameters()
{
  echo "Building up the configure command..."

  configuringBootJDKConfigureParameter
  buildingTheRestOfTheConfigParameters  
}

stepIntoTheWorkingDirectory()
{
  # Make sure we're in the source directory for OpenJDK now
  cd $WORKING_DIR/$OPENJDK_REPO_NAME
  echo "Should have the source, I'm at $PWD"
}

runTheOpenJDKConfigureCommandAndUseThePrebuildConfigParams()
{
  CONFIGURED_OPENJDK_ALREADY=$(find -name "config.status")

  if [[ ! -z $CONFIGURED_OPENJDK_ALREADY ]] ; then
    echo "Not reconfiguring due to the presence of config.status in $WORKING_DIR"
  else
    echo "Running ./configure with $CONFIGURE_CMD"
    bash ./configure $CONFIGURE_CMD
    if [ $? -ne 0 ]; then
      echo ${fail}
      echo "Failed to configure the JDK, exiting"
      echo "Did you set the JDK boot directory correctly? Override by exporting JDK_BOOT_DIR"
      echo "For example, on RHEL you would do export JDK_BOOT_DIR=/usr/lib/jvm/java-1.7.0-openjdk-1.7.0.131-2.6.9.0.el7_3.x86_64"
      echo "Current JDK_BOOT_DIR value: $JDK_BOOT_DIR"
      exit;
    else
      echo "${good}Configured the JDK"
    fi
    echo "${normal}"
  fi
}

buildOpenJDK()
{
  if [ $(uname -m) == "s390x" ]; then
    makeCMD="make CONF=$BUILD_FULL_NAME DEBUG_BINARIES=true images"
  else
    makeCMD="make images"
  fi

  echo "Building the JDK: calling $makeCMD"
  $makeCMD

  if [ $? -ne 0 ]; then
     echo "${fail}Failed to make the JDK, exiting"
    exit;
  else
    echo "${good}Built the JDK!"
  fi
<<<<<<< HEAD
  echo ${normal}
fi


###########################################

#If the user has specified nobuild, we do everything short of building Java, and then we stop.
if [ "${NOBUILD}" == "--nobuild" ]; then
  rm -rf cacerts_area
  echo "Nobuild option was set. Prep complete. Java not built."
  exit 0
fi

###########################################

if [ $(uname -m) == "s390x" ]; then
  makeCMD="make CONF=$BUILD_FULL_NAME DEBUG_BINARIES=true images"
else
  makeCMD="make images"
fi

echo "Building the JDK: calling $makeCMD"
$makeCMD

if [ $? -ne 0 ]; then
   echo "${fail}Failed to make the JDK, exiting"
  exit;
else
  echo "${good}Built the JDK!"
fi
echo ${normal}

###########################################

echo "Removing unneccessary files now..."

rm -rf cacerts_area

cd build/*/images

# Remove files we don't need
rm -rf j2sdk-image/demo/applets
rm -rf j2sdk-image/demo/jfc/Font2DTest
rm -rf j2sdk-image/demo/jfc/SwingApplet
find . -name "*.diz" -type f -delete

GZIP=-9 tar -cvzf OpenJDK.tar.gz ./j2sdk-image

mv OpenJDK.tar.gz $TARGET_DIR

echo "${good}Your final tar.gz is here at $PWD${normal}"
cd $TARGET_DIR
ls
echo "All done!"
=======
  echo "${normal}"  
}

removingUnnecessaryFiles()
{
  echo "Removing unneccessary files now..."

  rm -rf cacerts_area

  cd build/*/images

  # Remove files we don't need
  rm -rf j2sdk-image/demo/applets
  rm -rf j2sdk-image/demo/jfc/Font2DTest
  rm -rf j2sdk-image/demo/jfc/SwingApplet
  find . -name "*.diz" -type f -delete
}

createOpenJDKTarArchive()
{
  GZIP=-9 tar -cvzf OpenJDK.tar.gz ./j2sdk-image

  mv OpenJDK.tar.gz $TARGET_DIR

  echo "${good}Your final tar.gz is here at $PWD${normal}"  
}

stepIntoTargetDirectoryAndShowCompletionMessage()
{
  cd $TARGET_DIR
  ls
  echo "All done!"  
}

initialiseEscapeCodes
checkIfDockerIsUsedForBuildingOrNot
downloadingRequiredDependencies
configureCommandParameters
stepIntoTheWorkingDirectory
runTheOpenJDKConfigureCommandAndUseThePrebuildConfigParams
buildOpenJDK
removingUnnecessaryFiles
createOpenJDKTarArchive
stepIntoTargetDirectoryAndShowCompletionMessage
>>>>>>> eb5722ad
<|MERGE_RESOLUTION|>--- conflicted
+++ resolved
@@ -100,7 +100,7 @@
   else
     # Then FreeType for fonts: make it and use
     wget -nc http://ftp.acc.umu.se/mirror/gnu.org/savannah/freetype/freetype-2.4.0.tar.gz
-     
+
     tar xvf freetype-2.4.0.tar.gz
     rm freetype-2.4.0.tar.gz
 
@@ -109,7 +109,7 @@
     if [ $(uname -m) = "ppc64le" ]; then
       PARAMS="--build=$(rpm --eval %{_host})"
     fi
-     
+
     # We get the files we need at $WORKING_DIR/installedfreetype
     bash ./configure --prefix=$WORKING_DIR/$OPENJDK_REPO_NAME/installedfreetype $PARAMS && make all && make install
 
@@ -120,10 +120,10 @@
       echo "${good}Successfully configured OpenJDK with the FreeType library (libfreetype)!"
     fi
     echo "${normal}"
-  fi  
-}
-
-checkingAndDownloadCaCerts() 
+  fi
+}
+
+checkingAndDownloadCaCerts()
 {
   cd $WORKING_DIR
 
@@ -144,7 +144,7 @@
   fi
 }
 
-downloadingRequiredDependencies() 
+downloadingRequiredDependencies()
 {
   echo "Downloading required dependencies...: Asla, Freetype, and CaCerts."
   checkingAndDownloadingAsla
@@ -164,7 +164,7 @@
 
   echo "Boot dir set to $JDK_BOOT_DIR"
 
-  CONFIGURE_CMD=" --with-boot-jdk=$JDK_BOOT_DIR"  
+  CONFIGURE_CMD=" --with-boot-jdk=$JDK_BOOT_DIR"
 }
 
 buildingTheRestOfTheConfigParameters()
@@ -183,7 +183,7 @@
 
   # We don't want any extra debug symbols - ensure it's set to release,
   # other options include fastdebug and slowdebug
-  CONFIGURE_CMD="$CONFIGURE_CMD --with-debug-level=release"  
+  CONFIGURE_CMD="$CONFIGURE_CMD --with-debug-level=release"
 }
 
 configureCommandParameters()
@@ -191,7 +191,7 @@
   echo "Building up the configure command..."
 
   configuringBootJDKConfigureParameter
-  buildingTheRestOfTheConfigParameters  
+  buildingTheRestOfTheConfigParameters
 }
 
 stepIntoTheWorkingDirectory()
@@ -226,6 +226,13 @@
 
 buildOpenJDK()
 {
+  #If the user has specified nobuild, we do everything short of building Java, and then we stop.
+  if [ "${NOBUILD}" == "--nobuild" ]; then
+    rm -rf cacerts_area
+    echo "Nobuild option was set. Prep complete. Java not built."
+    exit 0
+  fi
+
   if [ $(uname -m) == "s390x" ]; then
     makeCMD="make CONF=$BUILD_FULL_NAME DEBUG_BINARIES=true images"
   else
@@ -241,63 +248,7 @@
   else
     echo "${good}Built the JDK!"
   fi
-<<<<<<< HEAD
-  echo ${normal}
-fi
-
-
-###########################################
-
-#If the user has specified nobuild, we do everything short of building Java, and then we stop.
-if [ "${NOBUILD}" == "--nobuild" ]; then
-  rm -rf cacerts_area
-  echo "Nobuild option was set. Prep complete. Java not built."
-  exit 0
-fi
-
-###########################################
-
-if [ $(uname -m) == "s390x" ]; then
-  makeCMD="make CONF=$BUILD_FULL_NAME DEBUG_BINARIES=true images"
-else
-  makeCMD="make images"
-fi
-
-echo "Building the JDK: calling $makeCMD"
-$makeCMD
-
-if [ $? -ne 0 ]; then
-   echo "${fail}Failed to make the JDK, exiting"
-  exit;
-else
-  echo "${good}Built the JDK!"
-fi
-echo ${normal}
-
-###########################################
-
-echo "Removing unneccessary files now..."
-
-rm -rf cacerts_area
-
-cd build/*/images
-
-# Remove files we don't need
-rm -rf j2sdk-image/demo/applets
-rm -rf j2sdk-image/demo/jfc/Font2DTest
-rm -rf j2sdk-image/demo/jfc/SwingApplet
-find . -name "*.diz" -type f -delete
-
-GZIP=-9 tar -cvzf OpenJDK.tar.gz ./j2sdk-image
-
-mv OpenJDK.tar.gz $TARGET_DIR
-
-echo "${good}Your final tar.gz is here at $PWD${normal}"
-cd $TARGET_DIR
-ls
-echo "All done!"
-=======
-  echo "${normal}"  
+  echo "${normal}"
 }
 
 removingUnnecessaryFiles()
@@ -321,14 +272,14 @@
 
   mv OpenJDK.tar.gz $TARGET_DIR
 
-  echo "${good}Your final tar.gz is here at $PWD${normal}"  
+  echo "${good}Your final tar.gz is here at $PWD${normal}"
 }
 
 stepIntoTargetDirectoryAndShowCompletionMessage()
 {
   cd $TARGET_DIR
   ls
-  echo "All done!"  
+  echo "All done!"
 }
 
 initialiseEscapeCodes
@@ -340,5 +291,4 @@
 buildOpenJDK
 removingUnnecessaryFiles
 createOpenJDKTarArchive
-stepIntoTargetDirectoryAndShowCompletionMessage
->>>>>>> eb5722ad
+stepIntoTargetDirectoryAndShowCompletionMessage