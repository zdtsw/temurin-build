--- conflicted
+++ resolved
@@ -191,13 +191,8 @@
 
 ###########################################
 
-<<<<<<< HEAD
 if [ $(uname -m) == "s390x" ]; then
-  makeCMD='make CONF=$BUILD_FULL_NAME DEBUG_BINARIES=true images'
-=======
-if [ `uname -m` == "s390x" ]; then
   makeCMD="make CONF=$BUILD_FULL_NAME DEBUG_BINARIES=true images"
->>>>>>> 9596b94a
 else
   makeCMD="make images"
 fi
