#!/bin/bash

################################################################################
# Licensed under the Apache License, Version 2.0 (the "License");
# you may not use this file except in compliance with the License.
# You may obtain a copy of the License at
#
#      https://www.apache.org/licenses/LICENSE-2.0
#
# Unless required by applicable law or agreed to in writing, software
# distributed under the License is distributed on an "AS IS" BASIS,
# WITHOUT WARRANTIES OR CONDITIONS OF ANY KIND, either express or implied.
# See the License for the specific language governing permissions and
# limitations under the License.
################################################################################

################################################################################
#
# Build OpenJDK - can be called directly but is typically called by
# docker-build.sh or native-build.sh.
#
# See bottom of the script for the call order and each function for further
# details.
#
# Calls 'configure' then 'make' in order to build OpenJDK
#
################################################################################

set -eu

SCRIPT_DIR="$( cd "$( dirname "${BASH_SOURCE[0]}" )" && pwd )"

# shellcheck source=sbin/prepareWorkspace.sh
source "$SCRIPT_DIR/prepareWorkspace.sh"

# shellcheck source=sbin/common/config_init.sh
source "$SCRIPT_DIR/common/config_init.sh"

# shellcheck source=sbin/common/constants.sh
source "$SCRIPT_DIR/common/constants.sh"

# shellcheck source=sbin/common/common.sh
source "$SCRIPT_DIR/common/common.sh"

export JRE_TARGET_PATH
export CONFIGURE_ARGS=""
export MAKE_TEST_IMAGE=""
export GIT_CLONE_ARGUMENTS=()

# Parse the CL arguments, defers to the shared function in common-functions.sh
function parseArguments() {
    parseConfigurationArguments "$@"
}

# Add an argument to the configure call
addConfigureArg()
{
  # Only add an arg if it is not overridden by a user-specified arg.
  if [[ ${BUILD_CONFIG[CONFIGURE_ARGS_FOR_ANY_PLATFORM]} != *"$1"* ]] && [[ ${BUILD_CONFIG[USER_SUPPLIED_CONFIGURE_ARGS]} != *"$1"* ]]; then
    CONFIGURE_ARGS="${CONFIGURE_ARGS} ${1}${2}"
  fi
}

# Add an argument to the configure call (if it's not empty)
addConfigureArgIfValueIsNotEmpty()
{
  #Only try to add an arg if the second argument is not empty.
  if [ ! -z "$2" ]; then
    addConfigureArg "$1" "$2"
  fi
}

# Configure the boot JDK
configuringBootJDKConfigureParameter()
{
  addConfigureArgIfValueIsNotEmpty "--with-boot-jdk=" "${BUILD_CONFIG[JDK_BOOT_DIR]}"
}

# Get the OpenJDK update version and build version
getOpenJDKUpdateAndBuildVersion()
{
  cd "${BUILD_CONFIG[WORKSPACE_DIR]}/${BUILD_CONFIG[WORKING_DIR]}"

  if [ -d "${BUILD_CONFIG[OPENJDK_SOURCE_DIR]}/.git" ]; then

    # It does exist and it's a repo other than the AdoptOpenJDK one
    cd "${BUILD_CONFIG[OPENJDK_SOURCE_DIR]}" || return

    if [ -f ".git/shallow.lock" ]
    then
      echo "Detected lock file, assuming this is an error, removing"
      rm ".git/shallow.lock"
    fi

    # shellcheck disable=SC2154
    echo "Pulling latest tags and getting the latest update version using git fetch -q --tags ${BUILD_CONFIG[SHALLOW_CLONE_OPTION]}"
    # shellcheck disable=SC2154
    echo "NOTE: This can take quite some time!  Please be patient"
    git fetch -q --tags ${BUILD_CONFIG[SHALLOW_CLONE_OPTION]}
    local openJdkVersion=$(getOpenJdkVersion)
    if [[ "${openJdkVersion}" == "" ]] ; then
     # shellcheck disable=SC2154
     echo "Unable to detect git tag, exiting..."
     exit 1
    else
     echo "OpenJDK repo tag is $openJdkVersion"
    fi

    local openjdk_update_version;
    openjdk_update_version=$(echo "${openJdkVersion}" | cut -d'u' -f 2 | cut -d'-' -f 1)

    # TODO dont modify config in build script
    echo "Version: ${openjdk_update_version} ${BUILD_CONFIG[OPENJDK_BUILD_NUMBER]}"
  fi

  cd "${BUILD_CONFIG[WORKSPACE_DIR]}"
}

getOpenJdkVersion() {
  local version;

  if [ "${BUILD_CONFIG[BUILD_VARIANT]}" == "${BUILD_VARIANT_CORRETTO}" ]; then
    local updateRegex="UPDATE_VERSION=([0-9]+)";
    local buildRegex="BUILD_NUMBER=b([0-9]+)";

    local versionData="$(tr '\n' ' ' < ${BUILD_CONFIG[WORKSPACE_DIR]}/${BUILD_CONFIG[WORKING_DIR]}/${BUILD_CONFIG[OPENJDK_SOURCE_DIR]}/version.spec)"

    local updateNum
    local buildNum
    if [[ "${versionData}" =~ $updateRegex ]]; then
      updateNum="${BASH_REMATCH[1]}"
    fi
    if [[ "${versionData}" =~ $buildRegex ]]; then
      buildNum="${BASH_REMATCH[1]}"
    fi
    version="8u${updateNum}-b${buildNum}"
  else
    version=${BUILD_CONFIG[TAG]:-$(getFirstTagFromOpenJDKGitRepo)}
  fi

  echo ${version}
}

# Ensure that we produce builds with versions strings something like:
#
# openjdk version "1.8.0_131"
# OpenJDK Runtime Environment (build 1.8.0-adoptopenjdk-<user>_2017_04_17_17_21-b00)
# OpenJDK 64-Bit Server VM (build 25.71-b00, mixed mode)
configuringVersionStringParameter()
{
  stepIntoTheWorkingDirectory

  local openJdkVersion=$(getOpenJdkVersion)
  echo "OpenJDK repo tag is ${openJdkVersion}"

  addConfigureArg "--with-milestone=" "fcs"
  local dateSuffix=$(date -u +%Y%m%d%H%M)

  if [ "${BUILD_CONFIG[OPENJDK_CORE_VERSION]}" == "${JDK8_CORE_VERSION}" ]; then

    if [ -z "${BUILD_CONFIG[TAG]}" ]; then
      addConfigureArg "--with-user-release-suffix=" "${dateSuffix}"
    fi

    if [ "${BUILD_CONFIG[BUILD_VARIANT]}" == "${BUILD_VARIANT_HOTSPOT}" ]; then
      addConfigureArg "--with-company-name=" "AdoptOpenJDK"
    fi

    # Set the update version (e.g. 131), this gets passed in from the calling script
    local updateNumber=${BUILD_CONFIG[OPENJDK_UPDATE_VERSION]}
    if [ -z "${updateNumber}" ]; then
      updateNumber=$(echo "${openJdkVersion}" | cut -f1 -d"-" | cut -f2 -d"u")
    fi
    addConfigureArgIfValueIsNotEmpty "--with-update-version=" "${updateNumber}"

    # Set the build number (e.g. b04), this gets passed in from the calling script
    local buildNumber=${BUILD_CONFIG[OPENJDK_BUILD_NUMBER]}
    if [ -z "${buildNumber}" ]; then
      buildNumber=$(echo "${openJdkVersion}" | cut -f2 -d"-")
    fi

    if [ "${buildNumber}" ] && [ "${buildNumber}" != "ga" ]; then
      addConfigureArgIfValueIsNotEmpty "--with-build-number=" "${buildNumber}"
    fi
  elif [ "${BUILD_CONFIG[OPENJDK_CORE_VERSION]}" == "${JDK9_CORE_VERSION}" ]; then
    local buildNumber=${BUILD_CONFIG[OPENJDK_BUILD_NUMBER]}
    if [ -z "${buildNumber}" ]; then
      buildNumber=$(echo "${openJdkVersion}" | cut -f2 -d"+")
    fi

    if [ -z "${BUILD_CONFIG[TAG]}" ]; then
      addConfigureArg "--with-version-opt=" "${dateSuffix}"
    else
      addConfigureArg "--without-version-opt" ""
    fi

    addConfigureArg "--without-version-pre" ""
    addConfigureArgIfValueIsNotEmpty "--with-version-build=" "${buildNumber}"
  else
    # > JDK 9

    # Set the build number (e.g. b04), this gets passed in from the calling script
    local buildNumber=${BUILD_CONFIG[OPENJDK_BUILD_NUMBER]}
    if [ -z "${buildNumber}" ]; then
      buildNumber=$(echo "${openJdkVersion}" | cut -f2 -d"+")
    fi

    if [ -z "${BUILD_CONFIG[TAG]}" ]; then
      addConfigureArg "--with-version-opt=" "${dateSuffix}"
    else
      addConfigureArg "--without-version-opt" ""
    fi

    addConfigureArg "--without-version-pre" ""
    addConfigureArgIfValueIsNotEmpty "--with-version-build=" "${buildNumber}"
    addConfigureArg "--with-vendor-version-string=" "AdoptOpenJDK"
    addConfigureArg "--with-vendor-url=" "https://adoptopenjdk.net/"
    addConfigureArg "--with-vendor-name=" "AdoptOpenJDK"
    addConfigureArg "--with-vendor-vm-bug-url=" "https://github.com/AdoptOpenJDK/openjdk-build/issues"


  fi
  echo "Completed configuring the version string parameter, config args are now: ${CONFIGURE_ARGS}"
}

# Construct all of the 'configure' parameters
buildingTheRestOfTheConfigParameters()
{
  if [ ! -z "$(which ccache)" ]; then
    addConfigureArg "--enable-ccache" ""
  fi

  addConfigureArgIfValueIsNotEmpty "--with-jvm-variants=" "${BUILD_CONFIG[JVM_VARIANT]}"

  addConfigureArg "--with-alsa=" "${BUILD_CONFIG[WORKSPACE_DIR]}/${BUILD_CONFIG[WORKING_DIR]}/installedalsa"

  # Point-in-time dependency for openj9 only
  if [[ "${BUILD_CONFIG[BUILD_VARIANT]}" == "${BUILD_VARIANT_OPENJ9}" ]] ; then
    addConfigureArg "--with-freemarker-jar=" "${BUILD_CONFIG[WORKSPACE_DIR]}/${BUILD_CONFIG[WORKING_DIR]}/freemarker-${FREEMARKER_LIB_VERSION}/freemarker.jar"
  fi

  addConfigureArg "--with-x=" "/usr/include/X11"

  if [ "${BUILD_CONFIG[OPENJDK_CORE_VERSION]}" == "${JDK8_CORE_VERSION}" ] ; then
    # We don't want any extra debug symbols - ensure it's set to release,
    # other options include fastdebug and slowdebug
    addConfigureArg "--with-debug-level=" "release"
    addConfigureArg "--disable-zip-debug-info" ""
    addConfigureArg "--disable-debug-symbols" ""
  else
    addConfigureArg "--with-debug-level=" "release"
    addConfigureArg "--with-native-debug-symbols=" "none"
  fi
}

configureFreetypeLocation() {
  if [[ ! "${CONFIGURE_ARGS}" =~ "--with-freetype" ]]; then
    if [[ "${BUILD_CONFIG[FREETYPE]}" == "true" ]] ; then
      if [[ "$OSTYPE" == "cygwin" ]] || [[ "$OSTYPE" == "msys" ]] ; then
        case "${BUILD_CONFIG[OPENJDK_CORE_VERSION]}" in
           jdk9*|jdk10*) addConfigureArg "--with-freetype-src=" "${BUILD_CONFIG[WORKSPACE_DIR]}/libs/freetype" ;;
           *) freetypeDir=${BUILD_CONFIG[FREETYPE_DIRECTORY]:-bundled} ;;
        esac
      else
        local freetypeDir=BUILD_CONFIG[FREETYPE_DIRECTORY]
        case "${BUILD_CONFIG[OPENJDK_CORE_VERSION]}" in
           jdk8*|jdk9*|jdk10*) freetypeDir=${BUILD_CONFIG[FREETYPE_DIRECTORY]:-"${BUILD_CONFIG[WORKSPACE_DIR]}/${BUILD_CONFIG[WORKING_DIR]}/installedfreetype"} ;;
           *) freetypeDir=${BUILD_CONFIG[FREETYPE_DIRECTORY]:-bundled} ;;
        esac

        echo "setting freetype dir to ${freetypeDir}"
        addConfigureArg "--with-freetype=" "${freetypeDir}"
      fi
    fi
  fi
}

# Configure the command parameters
configureCommandParameters()
{
  configuringVersionStringParameter
  configuringBootJDKConfigureParameter

  if [[ "$OSTYPE" == "cygwin" ]] || [[ "$OSTYPE" == "msys" ]]; then
    echo "Windows or Windows-like environment detected, skipping configuring environment for custom Boot JDK and other 'configure' settings."

    if [[ "${BUILD_CONFIG[BUILD_VARIANT]}" == "${BUILD_VARIANT_OPENJ9}" ]] && [ "${BUILD_CONFIG[OPENJDK_CORE_VERSION]}" == "${JDK8_CORE_VERSION}" ]; then
      # This is unfortunatly required as if the path does not start with "/cygdrive" the make scripts are unable to find the "/closed/adds" dir
      local addsDir="/cygdrive/c/cygwin64/${BUILD_CONFIG[WORKSPACE_DIR]}/${BUILD_CONFIG[WORKING_DIR]}/${BUILD_CONFIG[OPENJDK_SOURCE_DIR]}/closed/adds"
      echo "adding source route -with-add-source-root=${addsDir}"
      addConfigureArg "--with-add-source-root=" "${addsDir}"
    fi
  else
    echo "Building up the configure command..."
    buildingTheRestOfTheConfigParameters
  fi

  if [ "${BUILD_CONFIG[OPENJDK_CORE_VERSION]}" == "${JDK8_CORE_VERSION}" ] || [ "${BUILD_CONFIG[OPENJDK_CORE_VERSION]}" == "${JDK9_CORE_VERSION}" ]; then
    addConfigureArgIfValueIsNotEmpty "--with-cacerts-file=" "${BUILD_CONFIG[WORKSPACE_DIR]}/${BUILD_CONFIG[WORKING_DIR]}/cacerts_area/security/cacerts"
  fi

  # Now we add any configure arguments the user has specified on the command line.
  CONFIGURE_ARGS="${CONFIGURE_ARGS} ${BUILD_CONFIG[USER_SUPPLIED_CONFIGURE_ARGS]}"

  configureFreetypeLocation

  echo "Completed configuring the version string parameter, config args are now: ${CONFIGURE_ARGS}"
}

# Make sure we're in the source directory for OpenJDK now
stepIntoTheWorkingDirectory() {
  cd "${BUILD_CONFIG[WORKSPACE_DIR]}/${BUILD_CONFIG[WORKING_DIR]}/${BUILD_CONFIG[OPENJDK_SOURCE_DIR]}"  || exit

  # corretto nest their source under /src in their dir
  if [ "${BUILD_CONFIG[BUILD_VARIANT]}" == "${BUILD_VARIANT_CORRETTO}" ]; then
    cd "src";
  fi

  echo "Should have the source, I'm at $PWD"
}

buildTemplatedFile() {
  echo "Configuring command and using the pre-built config params..."

  stepIntoTheWorkingDirectory

  echo "Currently at '${PWD}'"

  FULL_CONFIGURE="bash ./configure --verbose ${CONFIGURE_ARGS} ${BUILD_CONFIG[CONFIGURE_ARGS_FOR_ANY_PLATFORM]}"
  echo "Running ./configure with arguments '${FULL_CONFIGURE}'"

  # If it's Java 9+ then we also make test-image to build the native test libraries
  JDK_PREFIX="jdk"
  JDK_VERSION_NUMBER="${BUILD_CONFIG[OPENJDK_CORE_VERSION]#$JDK_PREFIX}"
  if [ "$JDK_VERSION_NUMBER" -gt 8 ]; then
    MAKE_TEST_IMAGE=" test-image" # the added white space is deliberate as it's the last arg
  fi

  FULL_MAKE_COMMAND="${BUILD_CONFIG[MAKE_COMMAND_NAME]} ${BUILD_CONFIG[MAKE_ARGS_FOR_ANY_PLATFORM]} ${MAKE_TEST_IMAGE}"

  # shellcheck disable=SC2002
  cat "$SCRIPT_DIR/build.template" | \
      sed -e "s|{configureArg}|${FULL_CONFIGURE}|" \
      -e "s|{makeCommandArg}|${FULL_MAKE_COMMAND}|" > "${BUILD_CONFIG[WORKSPACE_DIR]}/config/configure-and-build.sh"
}

executeTemplatedFile() {
  stepIntoTheWorkingDirectory

  echo "Currently at '${PWD}'"
  bash "${BUILD_CONFIG[WORKSPACE_DIR]}/config/configure-and-build.sh"
  exitCode=$?

  if [ "${exitCode}" -eq 1 ]; then
    echo "Failed to make the JDK, exiting"
    exit 1;
  elif [ "${exitCode}" -eq 2 ]; then
    echo "Failed to configure the JDK, exiting"
    echo "Did you set the JDK boot directory correctly? Override by exporting JDK_BOOT_DIR"
    echo "For example, on RHEL you would do export JDK_BOOT_DIR=/usr/lib/jvm/java-1.7.0-openjdk-1.7.0.131-2.6.9.0.el7_3.x86_64"
    echo "Current JDK_BOOT_DIR value: ${BUILD_CONFIG[JDK_BOOT_DIR]}"
    exit 2;
  fi

}

# Print the version string so we know what we've produced
printJavaVersionString()
{
  stepIntoTheWorkingDirectory

  case "${BUILD_CONFIG[OS_KERNEL_NAME]}" in
  "darwin")
    # shellcheck disable=SC2086
    PRODUCT_HOME=$(ls -d ${PWD}/build/*/images/${BUILD_CONFIG[JDK_PATH]}/Contents/Home)
  ;;
  *)
    # shellcheck disable=SC2086
    PRODUCT_HOME=$(ls -d ${PWD}/build/*/images/${BUILD_CONFIG[JDK_PATH]})
  ;;
  esac
  if [[ -d "$PRODUCT_HOME" ]]; then
     echo "'$PRODUCT_HOME' found"
     if ! "$PRODUCT_HOME"/bin/java -version; then

       echo "===$PRODUCT_HOME===="
       ls -alh "$PRODUCT_HOME"

       echo "===$PRODUCT_HOME/bin/===="
       ls -alh "$PRODUCT_HOME/bin/"

       echo " Error executing 'java' does not exist in '$PRODUCT_HOME'."
       exit -1
     fi
  else
    echo "'$PRODUCT_HOME' does not exist, build might have not been successful or not produced the expected JDK image at this location."
    exit -1
  fi
}

# Clean up
removingUnnecessaryFiles()
{
  echo "Removing unnecessary files now..."

  local openJdkVersion=$(getOpenJdkVersion)
  stepIntoTheWorkingDirectory

  cd build/*/images || return

  echo "Currently at '${PWD}'"

  local jdkPath=$(ls -d ${BUILD_CONFIG[JDK_PATH]})
  echo "moving ${jdkPath} to ${openJdkVersion}"
  rm -rf "${openJdkVersion}" || true
  mv "${jdkPath}" "${openJdkVersion}"

  if [ -d "$(ls -d ${BUILD_CONFIG[JRE_PATH]})" ]
  then
    JRE_TARGET_PATH="${openJdkVersion}-jre"
    [ "${JRE_TARGET_PATH}" == "${openJdkVersion}" ] && JRE_TARGET_PATH="${openJdkVersion}.jre"
    echo "moving $(ls -d ${BUILD_CONFIG[JRE_PATH]}) to ${JRE_TARGET_PATH}"
    rm -rf "${JRE_TARGET_PATH}" || true
    mv "$(ls -d ${BUILD_CONFIG[JRE_PATH]})" "${JRE_TARGET_PATH}"

    case "${BUILD_CONFIG[OS_KERNEL_NAME]}" in
      "darwin") JRE_TARGET="${JRE_TARGET_PATH}/Contents/Home" ;;
      *) JRE_TARGET="${JRE_TARGET_PATH}" ;;
    esac
    rm -rf "${JRE_TARGET}"/demo/applets || true
    rm -rf "${JRE_TARGET}"/demo/jfc/Font2DTest || true
    rm -rf "${JRE_TARGET}"/demo/jfc/SwingApplet || true
  fi

  # Remove files we don't need
  case "${BUILD_CONFIG[OS_KERNEL_NAME]}" in
    "darwin") JDK_TARGET="${openJdkVersion}/Contents/Home" ;;
    *) JDK_TARGET="${openJdkVersion}" ;;
  esac
  rm -rf "${JDK_TARGET}"/demo/applets || true
  rm -rf "${JDK_TARGET}"/demo/jfc/Font2DTest || true
  rm -rf "${JDK_TARGET}"/demo/jfc/SwingApplet || true

  find . -name "*.diz" -type f -delete || true
  find . -name "*.pdb" -type f -delete || true
  find . -name "*.map" -type f -delete || true

  echo "Finished removing unnecessary files from ${openJdkVersion}"
}

moveFreetypeLib() {
  local LIB_DIRECTORY="${1}"

  if [ ! -d "${LIB_DIRECTORY}" ]; then
    echo "Could not find dir: ${LIB_DIRECTORY}"
    return
  fi

  echo " Performing copying of the free font library to ${LIB_DIRECTORY}, applicable for this version of the JDK. "

  local SOURCE_LIB_NAME="${LIB_DIRECTORY}/libfreetype.dylib.6"

  if [ ! -f "${SOURCE_LIB_NAME}" ]; then
    SOURCE_LIB_NAME="${LIB_DIRECTORY}/libfreetype.dylib"
  fi

  if [ ! -f "${SOURCE_LIB_NAME}" ]; then
      echo "[Error] ${SOURCE_LIB_NAME} does not exist in the ${LIB_DIRECTORY} folder, please check if this is the right folder to refer to, aborting copy process..."
      return
  fi

  local TARGET_LIB_NAME="${LIB_DIRECTORY}/libfreetype.6.dylib"

  local INVOKED_BY_FONT_MANAGER="${LIB_DIRECTORY}/libfontmanager.dylib"

  echo "Currently at '${PWD}'"
  echo "Copying ${SOURCE_LIB_NAME} to ${TARGET_LIB_NAME}"
  echo " *** Workaround to fix the MacOSX issue where invocation to ${INVOKED_BY_FONT_MANAGER} fails to find ${TARGET_LIB_NAME} ***"

  cp "${SOURCE_LIB_NAME}" "${TARGET_LIB_NAME}"
  if [ -f "${INVOKED_BY_FONT_MANAGER}" ]; then
      otool -L "${INVOKED_BY_FONT_MANAGER}"
  else
      # shellcheck disable=SC2154
      echo "[Warning] ${INVOKED_BY_FONT_MANAGER} does not exist in the ${LIB_DIRECTORY} folder, please check if this is the right folder to refer to, this may cause runtime issues, please beware..."
  fi

  otool -L "${TARGET_LIB_NAME}"

  echo "Finished copying ${SOURCE_LIB_NAME} to ${TARGET_LIB_NAME}"
}


# If on a Mac, mac a copy of the font lib as required
makeACopyOfLibFreeFontForMacOSX() {
    local DIRECTORY="${1}"
    local PERFORM_COPYING=$2

    echo "PERFORM_COPYING=${PERFORM_COPYING}"
    if [ "${PERFORM_COPYING}" == "false" ]; then
        echo " Skipping copying of the free font library to ${DIRECTORY}, does not apply for this version of the JDK. "
        return
    fi

    if [[ "${BUILD_CONFIG[OS_KERNEL_NAME]}" == "darwin" ]]; then
      moveFreetypeLib "${DIRECTORY}/Contents/Home/lib"
      moveFreetypeLib "${DIRECTORY}/Contents/Home/jre/lib"
    fi
}


# Get the first tag from the git repo
# Excluding "openj9" tag names as they have other ones for milestones etc. that get in the way
getFirstTagFromOpenJDKGitRepo()
{
    git fetch --tags "${BUILD_CONFIG[WORKSPACE_DIR]}/${BUILD_CONFIG[WORKING_DIR]}/${BUILD_CONFIG[OPENJDK_SOURCE_DIR]}"
<<<<<<< HEAD
    revList=$(git rev-list --tags --max-count=${GIT_TAGS_TO_SEARCH})
=======
    revList=$(git rev-list --tags --topo-order --max-count=$GIT_TAGS_TO_SEARCH)
>>>>>>> a17f0a77
    firstMatchingNameFromRepo=$(git describe --tags $revList | grep jdk | grep -v openj9 | head -1)
    echo "$firstMatchingNameFromRepo"
}

createArchive() {
  repoLocation=$1
  targetName=$2

  archiveExtension=$(getArchiveExtension)

  createOpenJDKArchive "${repoLocation}" "OpenJDK"
  archive="${PWD}/OpenJDK${archiveExtension}"

  echo "Your final archive was created at ${archive}"

  echo "Moving the artifact to ${BUILD_CONFIG[WORKSPACE_DIR]}/${BUILD_CONFIG[TARGET_DIR]}"
  mv "${archive}" "${BUILD_CONFIG[WORKSPACE_DIR]}/${BUILD_CONFIG[TARGET_DIR]}/${targetName}"
}

# Create a Tar ball
createOpenJDKTarArchive()
{
  COMPRESS=gzip

  local openJdkVersion=$(getOpenJdkVersion)

  if which pigz >/dev/null 2>&1; then COMPRESS=pigz; fi
  echo "Archiving the build OpenJDK image and compressing with $COMPRESS"

  if [ -z "${openJdkVersion+x}" ] || [ -z "${openJdkVersion}" ]; then
    openJdkVersion=$(getFirstTagFromOpenJDKGitRepo)
  fi
  if [ -z "${JRE_TARGET_PATH+x}" ] || [ -z "${JRE_TARGET_PATH}" ]; then
    JRE_TARGET_PATH="${openJdkVersion}-jre"
  fi

  echo "OpenJDK repo tag is ${openJdkVersion}. JRE path will be ${JRE_TARGET_PATH}"

  ## clean out old builds
  rm -r "${BUILD_CONFIG[WORKSPACE_DIR]:?}/${BUILD_CONFIG[TARGET_DIR]}" || true
  mkdir -p "${BUILD_CONFIG[WORKSPACE_DIR]}/${BUILD_CONFIG[TARGET_DIR]}" || exit

  if [ -d "${JRE_TARGET_PATH}" ]; then
    local jreName=$(echo "${BUILD_CONFIG[TARGET_FILE_NAME]}" | sed 's/-jdk/-jre/')
    createArchive "${JRE_TARGET_PATH}" "${jreName}"
  fi
  createArchive "${openJdkVersion}" "${BUILD_CONFIG[TARGET_FILE_NAME]}"
}

# Echo success
showCompletionMessage()
{
  echo "All done!"
}

copyFreeFontForMacOS() {
  local openJdkVersion=$(getOpenJdkVersion)
  makeACopyOfLibFreeFontForMacOSX "${openJdkVersion}" "${BUILD_CONFIG[COPY_MACOSX_FREE_FONT_LIB_FOR_JDK_FLAG]}"
  makeACopyOfLibFreeFontForMacOSX "${openJdkVersion}-jre" "${BUILD_CONFIG[COPY_MACOSX_FREE_FONT_LIB_FOR_JRE_FLAG]}"
}

################################################################################

loadConfigFromFile
cd "${BUILD_CONFIG[WORKSPACE_DIR]}"

parseArguments "$@"
configureWorkspace

getOpenJDKUpdateAndBuildVersion
configureCommandParameters
buildTemplatedFile
executeTemplatedFile

printJavaVersionString
removingUnnecessaryFiles
copyFreeFontForMacOS
createOpenJDKTarArchive
showCompletionMessage

# ccache is not detected properly TODO
# change grep to something like $GREP -e '^1.*' -e '^2.*' -e '^3\.0.*' -e '^3\.1\.[0123]$'`]
# See https://github.com/AdoptOpenJDK/openjdk-jdk8u/blob/dev/common/autoconf/build-performance.m4<|MERGE_RESOLUTION|>--- conflicted
+++ resolved
@@ -514,11 +514,7 @@
 getFirstTagFromOpenJDKGitRepo()
 {
     git fetch --tags "${BUILD_CONFIG[WORKSPACE_DIR]}/${BUILD_CONFIG[WORKING_DIR]}/${BUILD_CONFIG[OPENJDK_SOURCE_DIR]}"
-<<<<<<< HEAD
-    revList=$(git rev-list --tags --max-count=${GIT_TAGS_TO_SEARCH})
-=======
     revList=$(git rev-list --tags --topo-order --max-count=$GIT_TAGS_TO_SEARCH)
->>>>>>> a17f0a77
     firstMatchingNameFromRepo=$(git describe --tags $revList | grep jdk | grep -v openj9 | head -1)
     echo "$firstMatchingNameFromRepo"
 }
