--- conflicted
+++ resolved
@@ -34,16 +34,10 @@
    S390X_MAKE_ARGS="CONF=${BUILD_FULL_NAME} DEBUG_BINARIES=true images"
    export MAKE_ARGS_FOR_ANY_PLATFORM=${MAKE_ARGS_FOR_ANY_PLATFORM:-$S390X_MAKE_ARGS}
 fi
-<<<<<<< HEAD
-
 if [[ "$OS_MACHINE_NAME" = "ppc64le" ]] ; then
   # shellcheck disable=SC1083
   export FREETYPE_FONT_BUILD_TYPE_PARAM=${FREETYPE_FONT_BUILD_TYPE_PARAM:="--build=$(rpm --eval %{_host})"}
 fi
-
-=======
-	
->>>>>>> e3385a37
 if [[ "$OS_MACHINE_NAME" == "armv7l" ]] ; then
    export JVM_VARIANT=${JVM_VARIANT:-zero}
    export MAKE_ARGS_FOR_ANY_PLATFORM=${MAKE_ARGS_FOR_ANY_PLATFORM:-"DEBUG_BINARIES=true images"}
