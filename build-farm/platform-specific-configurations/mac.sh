#!/bin/bash

################################################################################
# Licensed under the Apache License, Version 2.0 (the "License");
# you may not use this file except in compliance with the License.
# You may obtain a copy of the License at
#
#      https://www.apache.org/licenses/LICENSE-2.0
#
# Unless required by applicable law or agreed to in writing, software
# distributed under the License is distributed on an "AS IS" BASIS,
# WITHOUT WARRANTIES OR CONDITIONS OF ANY KIND, either express or implied.
# See the License for the specific language governing permissions and
# limitations under the License.
################################################################################

SCRIPT_DIR="$( cd "$( dirname "${BASH_SOURCE[0]}" )" && pwd )"
# shellcheck source=sbin/common/constants.sh
source "$SCRIPT_DIR/../../sbin/common/constants.sh"

export MACOSX_DEPLOYMENT_TARGET=10.8
export BUILD_ARGS="${BUILD_ARGS}"

XCODE_SWITCH_PATH="/";

if [ "${JAVA_TO_BUILD}" == "${JDK8_VERSION}" ]
then
  XCODE_SWITCH_PATH="/Applications/Xcode.app"
fi
sudo xcode-select --switch "${XCODE_SWITCH_PATH}"


if [ "${JAVA_TO_BUILD}" != "${JDK8_VERSION}" ]
then
    export PATH="/Users/jenkins/ccache-3.2.4:$PATH"
fi


if [ "${JAVA_TO_BUILD}" == "${JDK11_VERSION}" ] || [ "${JAVA_TO_BUILD}" == "${JDKHEAD_VERSION}" ]
then
    export CONFIGURE_ARGS_FOR_ANY_PLATFORM="${CONFIGURE_ARGS_FOR_ANY_PLATFORM} --with-extra-cxxflags=-mmacosx-version-min=10.8"

    export JDK10_BOOT_DIR="$PWD/jdk-10"
    if [ ! -d "$JDK10_BOOT_DIR/bin" ]; then
      mkdir -p "$JDK10_BOOT_DIR"
      wget -q -O - 'https://api.adoptopenjdk.net/v2/binary/releases/openjdk10?os=mac&release=latest' | tar xpzf - --strip-components=2 -C "$JDK10_BOOT_DIR"
    fi
    export JDK_BOOT_DIR=$JDK10_BOOT_DIR
fi

if [ "${VARIANT}" == "openj9" ]; then
<<<<<<< HEAD
=======
  # Needed for the laster nasm
>>>>>>> 22cacd9b
  export PATH=/usr/local/bin:$PATH
  # ccache causes too many errors (either the default version on 3.2.4) so disabling
  export CONFIGURE_ARGS_FOR_ANY_PLATFORM="${CONFIGURE_ARGS_FOR_ANY_PLATFORM} --disable-ccache"
fi<|MERGE_RESOLUTION|>--- conflicted
+++ resolved
@@ -49,10 +49,7 @@
 fi
 
 if [ "${VARIANT}" == "openj9" ]; then
-<<<<<<< HEAD
-=======
-  # Needed for the laster nasm
->>>>>>> 22cacd9b
+  # Needed for the later nasm
   export PATH=/usr/local/bin:$PATH
   # ccache causes too many errors (either the default version on 3.2.4) so disabling
   export CONFIGURE_ARGS_FOR_ANY_PLATFORM="${CONFIGURE_ARGS_FOR_ANY_PLATFORM} --disable-ccache"
