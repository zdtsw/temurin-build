#!/bin/bash

################################################################################
# Licensed under the Apache License, Version 2.0 (the "License");
# you may not use this file except in compliance with the License.
# You may obtain a copy of the License at
#
#      https://www.apache.org/licenses/LICENSE-2.0
#
# Unless required by applicable law or agreed to in writing, software
# distributed under the License is distributed on an "AS IS" BASIS,
# WITHOUT WARRANTIES OR CONDITIONS OF ANY KIND, either express or implied.
# See the License for the specific language governing permissions and
# limitations under the License.
################################################################################

SCRIPT_DIR="$( cd "$( dirname "${BASH_SOURCE[0]}" )" && pwd )"
# shellcheck source=sbin/common/constants.sh
source "$SCRIPT_DIR/../../sbin/common/constants.sh"

export ANT_HOME=/cygdrive/C/Projects/OpenJDK/apache-ant-1.10.1
export ALLOW_DOWNLOADS=true
export LANG=C
export JAVA_HOME=$JDK_BOOT_DIR
export BUILD_ARGS="--tmp-space-build ${BUILD_ARGS}"

TOOLCHAIN_VERSION=""

if [ "${ARCHITECTURE}" == "x86-32" ]
then
  export CONFIGURE_ARGS_FOR_ANY_PLATFORM="${CONFIGURE_ARGS_FOR_ANY_PLATFORM} --disable-ccache --with-target-bits=32 --target=x86"

  if [ "${VARIANT}" == "${BUILD_VARIANT_HOTSPOT}" ]
  then
    if [ "${JAVA_TO_BUILD}" == "${JDK8_VERSION}" ]
    then
      export PATH="/cygdrive/c/Program Files (x86)/Microsoft Visual Studio 10.0/VC/bin/amd64/:/cygdrive/C/Projects/OpenJDK/make-3.82/:$PATH"
      TOOLCHAIN_VERSION="2010"
      export CONFIGURE_ARGS_FOR_ANY_PLATFORM="${CONFIGURE_ARGS_FOR_ANY_PLATFORM} --with-freetype-include=/cygdrive/c/openjdk/freetype/include --with-freetype-lib=/cygdrive/c/openjdk/freetype/lib32"
    elif [ "${JAVA_TO_BUILD}" == "${JDK11_VERSION}" ]
    then
      export PATH="/usr/bin:/cygdrive/c/Program Files (x86)/Microsoft Visual Studio 10.0/VC/bin/amd64/:$PATH"
      # Unset the host VS120COMNTOOLS and VS110COMNTOOLS variables as Java picks them up by default and we don't want that.
      unset VS120COMNTOOLS
      unset VS110COMNTOOLS
      TOOLCHAIN_VERSION="2013"
      export CONFIGURE_ARGS_FOR_ANY_PLATFORM="${CONFIGURE_ARGS_FOR_ANY_PLATFORM} --disable-warnings-as-errors"
    fi
  fi

  if [ "${VARIANT}" == "${BUILD_VARIANT_OPENJ9}" ]
  then
<<<<<<< HEAD
    export PATH="/cygdrive/c/Program Files (x86)/LLVM/bin:/cygdrive/c/openjdk/nasm-2.13.03:$PATH"
=======
>>>>>>> 0c740e6c
    export CONFIGURE_ARGS_FOR_ANY_PLATFORM="${CONFIGURE_ARGS_FOR_ANY_PLATFORM} --with-openssl=/cygdrive/c/progra~2/OpenSSL --enable-openssl-bundling"
    if [ "${JAVA_TO_BUILD}" == "${JDK8_VERSION}" ]
    then
      export CONFIGURE_ARGS_FOR_ANY_PLATFORM="${CONFIGURE_ARGS_FOR_ANY_PLATFORM}  --with-freetype-include=/cygdrive/c/openjdk/freetype-2.5.3/include --with-freetype-lib=/cygdrive/c/openjdk/freetype-2.5.3/lib --with-freemarker-jar=/cygdrive/c/openjdk/freemarker.jar"
      # https://github.com/AdoptOpenJDK/openjdk-build/issues/243
      export INCLUDE="C:\Program Files\Debugging Tools for Windows (x64)\sdk\inc;$INCLUDE"
      export PATH="/c/cygwin64/bin:/usr/bin:$PATH"
    elif [ "${JAVA_TO_BUILD}" == "${JDK11_VERSION}" ]
    then
      export CONFIGURE_ARGS_FOR_ANY_PLATFORM="${CONFIGURE_ARGS_FOR_ANY_PLATFORM} --with-freemarker-jar=/cygdrive/c/openjdk/freemarker.jar"

      # Next line a potentially tactical fix for https://github.com/AdoptOpenJDK/openjdk-build/issues/267
      export PATH="/usr/bin:$PATH"
    fi
    # This needs to be before cygwin as at least one machine has 64-bit clang in cygwin #813
    export PATH="/cygdrive/c/Program Files (x86)/LLVM/bin:$PATH"
  fi
fi


if [ "${ARCHITECTURE}" == "x64" ]
then
  if [ "${VARIANT}" == "${BUILD_VARIANT_HOTSPOT}" ]
  then
    TOOLCHAIN_VERSION="2013"
    # Unset the host VS120COMNTOOLS and VS110COMNTOOLS variables as Java picks them up by default and we don't want that.
    unset VS120COMNTOOLS
    unset VS110COMNTOOLS
    if [ "${JAVA_TO_BUILD}" == "${JDK8_VERSION}" ]
    then
      export PATH="/cygdrive/c/Program Files (x86)/Microsoft Visual Studio 10.0/VC/bin/amd64/:/cygdrive/c/openjdk/make-3.82/:$PATH"
      export CONFIGURE_ARGS_FOR_ANY_PLATFORM="${CONFIGURE_ARGS_FOR_ANY_PLATFORM} --with-freetype-include=/cygdrive/c/openjdk/freetype/include --with-freetype-lib=/cygdrive/c/openjdk/freetype/lib64 --disable-ccache"
    elif [ "${JAVA_TO_BUILD}" == "${JDK9_VERSION}" ]
    then
      export PATH="/usr/bin:/cygdrive/c/Program Files (x86)/Microsoft Visual Studio 10.0/VC/bin/amd64/:$PATH"
      export CONFIGURE_ARGS_FOR_ANY_PLATFORM="${CONFIGURE_ARGS_FOR_ANY_PLATFORM} --with-freetype=/cygdrive/C/openjdk/freetype --disable-ccache"
    elif [ "${JAVA_TO_BUILD}" == "${JDK10_VERSION}" ]
    then
      export PATH="/usr/bin:/cygdrive/c/Program Files (x86)/Microsoft Visual Studio 10.0/VC/bin/amd64/:$PATH"
      export CONFIGURE_ARGS_FOR_ANY_PLATFORM="${CONFIGURE_ARGS_FOR_ANY_PLATFORM} --with-freetype-src=/cygdrive/c/openjdk/freetype-2.5.3 --disable-ccache"
    elif [ "${JAVA_TO_BUILD}" == "${JDK11_VERSION}" ] || [ "${JAVA_TO_BUILD}" == "${JDKHEAD_VERSION}" ]
    then
      export PATH="/usr/bin:/cygdrive/c/Program Files (x86)/Microsoft Visual Studio 10.0/VC/bin/amd64/:$PATH"
      export CONFIGURE_ARGS_FOR_ANY_PLATFORM="${CONFIGURE_ARGS_FOR_ANY_PLATFORM} --disable-ccache"
    fi
  fi

  if [ "${VARIANT}" == "${BUILD_VARIANT_OPENJ9}" ]
  then
    export HAS_AUTOCONF=1
    export BUILD_ARGS="${BUILD_ARGS} --freetype-version 2.5.3"

    if [ "${JAVA_TO_BUILD}" == "${JDK8_VERSION}" ]
    then
      export INCLUDE="C:\Program Files\Debugging Tools for Windows (x64)\sdk\inc;$INCLUDE"
      export PATH="$PATH:/c/cygwin64/bin"
      export CONFIGURE_ARGS_FOR_ANY_PLATFORM="${CONFIGURE_ARGS_FOR_ANY_PLATFORM} --with-freetype-include=/cygdrive/c/openjdk/freetype-2.5.3/include --with-freetype-lib=/cygdrive/c/openjdk/freetype-2.5.3/lib64 --with-freemarker-jar=/cygdrive/c/openjdk/freemarker.jar --disable-ccache  --with-openssl=/cygdrive/c/progra~1/OpenSSL --enable-openssl-bundling"
    elif [ "${JAVA_TO_BUILD}" == "${JDK9_VERSION}" ]
    then
      TOOLCHAIN_VERSION="2013"
      export CONFIGURE_ARGS_FOR_ANY_PLATFORM="${CONFIGURE_ARGS_FOR_ANY_PLATFORM} --with-freetype-src=/cygdrive/c/openjdk/freetype-2.5.3 --with-freemarker-jar=/cygdrive/c/openjdk/freemarker.jar"
    elif [ "${JAVA_TO_BUILD}" == "${JDK10_VERSION}" ]
    then
      export CONFIGURE_ARGS_FOR_ANY_PLATFORM="${CONFIGURE_ARGS_FOR_ANY_PLATFORM} --with-freetype-src=/cygdrive/c/openjdk/freetype-2.5.3 --with-freemarker-jar=/cygdrive/c/openjdk/freemarker.jar"
    elif [ "${JAVA_TO_BUILD}" == "${JDK11_VERSION}" ] || [ "${JAVA_TO_BUILD}" == "${JDKHEAD_VERSION}" ]
    then
      TOOLCHAIN_VERSION="2017"
      export CONFIGURE_ARGS_FOR_ANY_PLATFORM="${CONFIGURE_ARGS_FOR_ANY_PLATFORM} --with-freemarker-jar=/cygdrive/c/openjdk/freemarker.jar --with-openssl=/cygdrive/c/progra~1/OpenSSL --enable-openssl-bundling"
    fi
    # LLVM needs to be before cygwin as at least one machine has clang in cygwin #813
    export PATH="/cygdrive/c/Program Files/LLVM/bin:/usr/bin:$PATH"
  fi
fi


if [ ! -z "${TOOLCHAIN_VERSION}" ]; then
  # At time of writing java 8, hotspot tags cannot handle --with-toolchain-version
  if [ "${JAVA_TO_BUILD}" != "${JDK8_VERSION}" ] || [ "${VARIANT}" != "${BUILD_VARIANT_HOTSPOT}" ] || [ -z "${TAG}" ]
  then
    export CONFIGURE_ARGS_FOR_ANY_PLATFORM="${CONFIGURE_ARGS_FOR_ANY_PLATFORM} --with-toolchain-version=${TOOLCHAIN_VERSION}"
  fi
fi<|MERGE_RESOLUTION|>--- conflicted
+++ resolved
@@ -50,10 +50,6 @@
 
   if [ "${VARIANT}" == "${BUILD_VARIANT_OPENJ9}" ]
   then
-<<<<<<< HEAD
-    export PATH="/cygdrive/c/Program Files (x86)/LLVM/bin:/cygdrive/c/openjdk/nasm-2.13.03:$PATH"
-=======
->>>>>>> 0c740e6c
     export CONFIGURE_ARGS_FOR_ANY_PLATFORM="${CONFIGURE_ARGS_FOR_ANY_PLATFORM} --with-openssl=/cygdrive/c/progra~2/OpenSSL --enable-openssl-bundling"
     if [ "${JAVA_TO_BUILD}" == "${JDK8_VERSION}" ]
     then
@@ -68,11 +64,10 @@
       # Next line a potentially tactical fix for https://github.com/AdoptOpenJDK/openjdk-build/issues/267
       export PATH="/usr/bin:$PATH"
     fi
-    # This needs to be before cygwin as at least one machine has 64-bit clang in cygwin #813
-    export PATH="/cygdrive/c/Program Files (x86)/LLVM/bin:$PATH"
+    # LLVM needs to be before cygwin as at least one machine has 64-bit clang in cygwin #813
+    export PATH="/cygdrive/c/Program Files (x86)/LLVM/bin:/cygdrive/c/openjdk/nasm-2.13.03:$PATH"
   fi
 fi
-
 
 if [ "${ARCHITECTURE}" == "x64" ]
 then
