--- conflicted
+++ resolved
@@ -1,25 +1,16 @@
 println "building ${JDK_VERSION}"
 
-<<<<<<< HEAD
-def buildPlatforms = ['Mac', 'Windows', 'Linux', 'zLinux', 'ppc64le', 'AIX', 'arm64']
-def buildMaps = [:]
-=======
 def buildPlatforms = ['Mac', 'Windows', 'Linux', 'zLinux', 'ppc64le', 'AIX', 'aarch64']
 def buildMaps = [:]
 def PIPELINE_TIMESTAMP = new Date(currentBuild.startTimeInMillis).format("yyyyMMddHHmm")
 
->>>>>>> 5d4c58b0
 buildMaps['Mac'] = [test:['openjdktest', 'systemtest'], ArchOSs:'x86-64_macos']
 buildMaps['Windows'] = [test:['openjdktest'], ArchOSs:'x86-64_windows']
 buildMaps['Linux'] = [test:['openjdktest', 'systemtest'], ArchOSs:'x86-64_linux']
 buildMaps['zLinux'] = [test:['openjdktest', 'systemtest'], ArchOSs:'s390x_linux']
 buildMaps['ppc64le'] = [test:['openjdktest', 'systemtest'], ArchOSs:'ppc64le_linux']
 buildMaps['AIX'] = [test:false, ArchOSs:'ppc64_aix']
-<<<<<<< HEAD
-buildMaps['arm64'] = [test:['openjdktest'], ArchOSs:'arm64_linux']
-=======
 buildMaps['aarch64'] = [test:['openjdktest'], ArchOSs:'aarch64_linux']
->>>>>>> 5d4c58b0
 
 def jobs = [:]
 for ( int i = 0; i < buildPlatforms.size(); i++ ) {
@@ -30,12 +21,8 @@
 		def buildJob
 		stage('build') {
 			buildJob = build job: "openjdk8_build_${archOS}",
-<<<<<<< HEAD
-			parameters: [string(name: 'TAG', value: "${JDK_TAG}")]
-=======
 			parameters: [string(name: 'TAG', value: "${JDK_TAG}"),
 				     string(name: 'PIPELINE_TIMESTAMP', value: "${PIPELINE_TIMESTAMP}")]
->>>>>>> 5d4c58b0
 		}
 		if (buildMaps[platform].test) {
 			buildMaps[platform].test.each {
