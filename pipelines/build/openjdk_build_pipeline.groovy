/*
Licensed under the Apache License, Version 2.0 (the "License");
you may not use this file except in compliance with the License.
You may obtain a copy of the License at

     http://www.apache.org/licenses/LICENSE-2.0

Unless required by applicable law or agreed to in writing, software
distributed under the License is distributed on an "AS IS" BASIS,
WITHOUT WARRANTIES OR CONDITIONS OF ANY KIND, either express or implied.
See the License for the specific language governing permissions and
limitations under the License.
*/
<<<<<<< HEAD
=======
@Library(['NodeHelper', 'JobHelper']) _
>>>>>>> 2ab0dd5a

import groovy.json.JsonSlurper

def JobHelper = library('openjdk-jenkins-helper').JobHelper
def NodeHelper = library('openjdk-jenkins-helper').NodeHelper

/**
 * This file is a template for running a build for a given configuration
 * A configuration is for example jdk10u-mac-x64-hotspot.
 *
 * This file is referenced by the pipeline template create_job_from_template.groovy
 *
 * A pipeline looks like:
 *  1. Check out and build JDK by calling build-farm/make-adopt-build-farm.sh
 *  2. Archive artifacts created by build
 *  3. Run all tests defined in the configuration
 *  4. Sign artifacts if needed and re-archive
 *
 */

def getJavaVersionNumber(version) {
    // version should be something like "jdk8u"
    def matcher = (version =~ /(\d+)/)
    return Integer.parseInt(matcher[0][1])
}

def determineTestJobName(config, testType) {

    def variant
    def number = getJavaVersionNumber(config.javaVersion)

    if (config.variant == "openj9") {
        variant = "j9"
    } else {
        variant = "hs"
    }

    def arch = config.arch
    if (arch == "x64") {
        arch = "x86-64"
    }

    def os = config.os
    if (os == "mac") {
        os = "macos"
    }

    return "openjdk${number}_${variant}_${testType}_${arch}_${os}"
}

def runTests(config) {
    def testStages = [:]

    config.test.each { testType ->
        // For each requested test, i.e 'openjdktest', 'systemtest', 'perftest', 'externaltest', call test job
        try {
            println "Running test: ${testType}}"
            testStages["${testType}"] = {
                stage("${testType}") {

                    // example jobName: openjdk10_hs_externaltest_x86-64_linux
                    def jobName = determineTestJobName(config, testType)

                    if (JobHelper.jobIsRunnable(jobName)) {
                        catchError {
                            build job: jobName,
                                    propagate: false,
                                    parameters: [string(name: 'UPSTREAM_JOB_NUMBER', value: "${env.BUILD_NUMBER}"),
                                                 string(name: 'UPSTREAM_JOB_NAME', value: "${env.JOB_NAME}")]
                        }
                    } else {
                        println "Requested test job that does not exist or is disabled: ${jobName}"
                    }
                }
            }
        } catch (Exception e) {
            println "Failed execute test: ${e.getLocalizedMessage()}"
        }
    }
    return testStages
}

def sign(config) {
    // Sign and archive jobs if needed
    if (config.os == "windows" || config.os == "mac") {
        node('master') {
            stage("sign") {
                def filter = ""
                def certificate = ""

                if (config.os == "windows") {
                    filter = "**/OpenJDK*_windows_*.zip"
                    certificate = "C:\\Users\\jenkins\\windows.p12"

                } else if (config.os == "mac") {
                    filter = "**/OpenJDK*_mac_*.tar.gz"
                    certificate = "\"Developer ID Application: London Jamocha Community CIC\""
                }

                def signJob = build job: "build-scripts/release/sign_build",
                        propagate: true,
                        parameters: [string(name: 'UPSTREAM_JOB_NUMBER', value: "${env.BUILD_NUMBER}"),
                                     string(name: 'UPSTREAM_JOB_NAME', value: "${env.JOB_NAME}"),
                                     string(name: 'OPERATING_SYSTEM', value: "${config.os}"),
                                     string(name: 'FILTER', value: "${filter}"),
                                     string(name: 'CERTIFICATE', value: "${certificate}"),
                                     [$class: 'LabelParameterValue', name: 'NODE_LABEL', label: "${config.os}&&build"],
                        ]

                //Copy signed artifact back and rearchive
                sh "rm workspace/target/* || true"

                copyArtifacts(
                        projectName: "build-scripts/release/sign_build",
                        selector: specific("${signJob.getNumber()}"),
                        filter: 'workspace/target/*',
                        fingerprintArtifacts: true,
                        target: "workspace/target/",
                        flatten: true)

                sh 'for file in $(ls workspace/target/*.tar.gz workspace/target/*.zip); do sha256sum "$file" > $file.sha256.txt ; done'
                archiveArtifacts artifacts: "workspace/target/*"
            }
        }
    }
}

try {
    def config = new JsonSlurper().parseText("${TEST_CONFIG}")
    println "Executing tests: ${config}"
    println "Build num: ${env.BUILD_NUMBER}"

    def enableTests = ENABLE_TESTS == "true"

    stage("build") {
        if(NodeHelper.nodeIsOnline(NODE_LABEL)) {
            node(NODE_LABEL) {
                checkout scm
                try {
                    sh "./build-farm/make-adopt-build-farm.sh"
                    archiveArtifacts artifacts: "workspace/target/*"
                } finally {
                    if (config.os == "aix") {
                        cleanWs notFailBuild: true
                    }
                }
            }
        } else {
            error("No node of this type exists: ${NODE_LABEL}")
            return
        }
    }

    if (enableTests && config.test != false) {
        try {
            testStages = runTests(config)
            parallel testStages
        } catch (Exception e) {
            println "Failed test: ${e}"
        }
    }

    // Sign and archive jobs if needed
    sign(config)

} catch (Exception e) {
    currentBuild.result = 'FAILURE'
}
<|MERGE_RESOLUTION|>--- conflicted
+++ resolved
@@ -11,10 +11,6 @@
 See the License for the specific language governing permissions and
 limitations under the License.
 */
-<<<<<<< HEAD
-=======
-@Library(['NodeHelper', 'JobHelper']) _
->>>>>>> 2ab0dd5a
 
 import groovy.json.JsonSlurper
 
