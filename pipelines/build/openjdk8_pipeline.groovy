/*
Licensed under the Apache License, Version 2.0 (the "License");
you may not use this file except in compliance with the License.
You may obtain a copy of the License at

     http://www.apache.org/licenses/LICENSE-2.0

Unless required by applicable law or agreed to in writing, software
distributed under the License is distributed on an "AS IS" BASIS,
WITHOUT WARRANTIES OR CONDITIONS OF ANY KIND, either express or implied.
See the License for the specific language governing permissions and
limitations under the License.
*/

def buildConfigurations = [
        x64Mac    : [
                os                  : 'mac',
                arch                : 'x64',
                additionalNodeLabels: 'build-macstadium-macos1010-1',
                test                : ['openjdktest', 'systemtest']
        ],

        x64Linux  : [
                os                  : 'linux',
                arch                : 'x64',
                additionalNodeLabels: [
                        hotspot: 'centos6',
                        openj9:  'build-joyent-centos69-x64-1'
                ],
                test                : ['openjdktest', 'systemtest', 'perftest', 'externaltest', 'externaltest_extended']
        ],

        // Currently we have to be quite specific about which windows to use as not all of them have freetype installed
        x64Windows: [
                os                  : 'windows',
                arch                : 'x64',
                additionalNodeLabels: [
                        hotspot: 'win2008',

                        //Pin to build-softlayer-win2012r2-x64-1 as build-softlayer-win2012r2-x64-2 may have freetype issues
                        openj9:  'win2012&&build-softlayer-win2012r2-x64-1'
<<<<<<< HEAD
                ],
                test                : ['openjdktest']
        ],

        x32Windows: [
                os                  : 'windows',
                arch                : 'x86-32',
                additionalNodeLabels: [
                        hotspot: 'win2008',
                        openj9:  'win2012&&build-softlayer-win2012r2-x64-1'
=======
>>>>>>> 38969e1a
                ],
                test                : ['openjdktest']
        ],

        ppc64Aix    : [
                os                 : 'aix',
                arch               : 'ppc64',
                test               : false
        ],

        s390xLinux    : [
                os                  : 'linux',
                arch                : 's390x',
                test                : ['openjdktest', 'systemtest']
        ],

        ppc64leLinux    : [
                os                  : 'linux',
                arch                : 'ppc64le',
                test                : ['openjdktest', 'systemtest']
        ],

        arm32Linux    : [
                os                  : 'linux',
                arch                : 'arm',
                test                : ['openjdktest']
        ],

        aarch64Linux    : [
                os                  : 'linux',
                arch                : 'aarch64',
                additionalNodeLabels: 'centos7',
                test                : ['openjdktest']
        ],

        linuxXL    : [
                os                   : 'linux',
                additionalNodeLabels : 'centos6',
                arch                 : 'x64',
                test                 : false,
                additionalFileNameTag: "linuxXL",
                configureArgs        : '--with-noncompressedrefs'
        ],
]

def javaToBuild = "jdk8u"

node ("master") {
    def scmVars = checkout scm
    def buildFile = load "${WORKSPACE}/pipelines/build/build_base_file.groovy"
    buildFile.doBuild(javaToBuild, buildConfigurations, targetConfigurations, enableTests, publish, releaseTag, branch, additionalConfigureArgs, scmVars)
}
<|MERGE_RESOLUTION|>--- conflicted
+++ resolved
@@ -36,10 +36,8 @@
                 arch                : 'x64',
                 additionalNodeLabels: [
                         hotspot: 'win2008',
-
                         //Pin to build-softlayer-win2012r2-x64-1 as build-softlayer-win2012r2-x64-2 may have freetype issues
                         openj9:  'win2012&&build-softlayer-win2012r2-x64-1'
-<<<<<<< HEAD
                 ],
                 test                : ['openjdktest']
         ],
@@ -50,8 +48,6 @@
                 additionalNodeLabels: [
                         hotspot: 'win2008',
                         openj9:  'win2012&&build-softlayer-win2012r2-x64-1'
-=======
->>>>>>> 38969e1a
                 ],
                 test                : ['openjdktest']
         ],
