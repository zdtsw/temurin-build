--- conflicted
+++ resolved
@@ -32,12 +32,8 @@
 
 OS_MACHINE=$(uname -m)
 
-<<<<<<< HEAD
 JVM_VARIANT=server
-if [[ $OS_MACHINE == "s390x" ]] ; then
-=======
 if [[ $OS_MACHINE == "s390x" ]] || [[ $OS_MACHINE == "armv7l" ]] ; then
->>>>>>> f648d98d
  JVM_VARIANT=zero
 fi 
 
