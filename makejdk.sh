#!/bin/bash
#
# Licensed under the Apache License, Version 2.0 (the "License");
# you may not use this file except in compliance with the License.
# You may obtain a copy of the License at
#
#      http://www.apache.org/licenses/LICENSE-2.0
#
# Unless required by applicable law or agreed to in writing, software
# distributed under the License is distributed on an "AS IS" BASIS,
# WITHOUT WARRANTIES OR CONDITIONS OF ANY KIND, either express or implied.
# See the License for the specific language governing permissions and
# limitations under the License.
#

# Script to clone the OpenJDK source then build it

# Optionally uses Docker, otherwise you can provide two arguments:
# the area to build the JDK e.g. $HOME/mybuilddir as -s or --source
# and the target destination for the tar.gz e.g. -d or --destination $HOME/mytargetdir
# Both must be absolute paths! You can use $PWD/mytargetdir

# A simple way to install dependencies persistently is to use our Ansible playbooks

# You can set the JDK boot directory with the JDK_BOOT_DIR environment variable

REPOSITORY=AdoptOpenJDK/openjdk-jdk8u
OPENJDK_REPO_NAME=openjdk

OS_KERNAL_NAME=$(echo $(uname) | awk '{print tolower($0)}')

OS_MACHINE=$(uname -m)

JVM_VARIANT=server
if [[ "$OS_MACHINE" == "s390x" ]] || [[ "$OS_MACHINE" == "armv7l" ]] ; then
 JVM_VARIANT=zero
fi 

BUILD_TYPE=normal

BUILD_FULL_NAME=$OS_KERNAL_NAME-$OS_MACHINE-$BUILD_TYPE-$JVM_VARIANT-release

<<<<<<< HEAD
USE_DOCKER=false
WORKING_DIR=""
USE_SSH=false
TARGET_DIR=""
BRANCH=""
KEEP=false
JTREG=false

initialiseEscapeCodes() 
{
  # Escape code
  esc=$(echo -en "\033")

  # Set colors
  error="${esc}[0;31m"
  good="${esc}[0;32m"
  info="${esc}[0;33m"
  git="${esc}[0;34m"
  normal=$(echo -en "${esc}[m\017")
}

sourceSignalHandler()
{
  source sbin/signalhandler.sh
}

parseCommandLineArgs()
{
  while [[ $# -gt 0 ]] && [[ ."$1" = .-* ]] ; do
    opt="$1";
    shift;
    case "$opt" in
      "--" ) break 2;;

      "--source" | "-s" )
      WORKING_DIR="$1"; shift;;

      "--ssh" | "-S" )
      USE_SSH=true; shift;;

      "--destination" | "-d" )
      TARGET_DIR="$1"; shift;;

      "--repository" | "-r" )
      REPOSITORY="$1"; shift;;

      "--branch" | "-b" )
      BRANCH="$1"; shift;;

      "--keep" | "-k" )
      KEEP=true; shift;;

      "--jtreg" | "-j" )
      JTREG=true; shift;;

      *) echo >&2 "${error}Invalid option: ${opt}${normal}"; man ./makejdk.1; exit 1;;
     esac
  done
}

checkIfDockerIsUsedForBuildingOrNot()
{
  # Both a working directory and a target directory provided
  if [ ! -z "${WORKING_DIR}" ] && [ ! -z "${TARGET_DIR}" ] ; then
    # This uses sbin/build.sh directly
    echo "${info} Not using Docker, working area will be ${WORKING_DIR}, target for the JDK will be ${TARGET_DIR} ${normal}"
  fi

  # No working directory and no target directory provided
  if [ -z "${WORKING_DIR}" ] && [ -z "${TARGET_DIR}" ] ; then
    echo "${info}No parameters provided, using Docker ${normal}"
    USE_DOCKER=true
  elif [ ! -z "${TARGET_DIR}" ] && [ -z "${WORKING_DIR}" ] ; then
    # Target dir is defined but the working dir isn't
    # Calls sbin/build.sh inside of Docker followed by a docker cp command
    echo "${info}Using Docker, target directory for the tgz on the host: ${TARGET_DIR}"
    USE_DOCKER=true
  fi
}

checkInCaseOfDockerShouldTheContainerBePreserved()
{
  echo ${info}
  if [ "${KEEP}" == "true" ] ; then
    echo "We'll keep the built Docker container if you're using Docker"
=======
# Escape code
esc=$(echo -en "\033")

# Set colors
error="${esc}[0;31m"
good="${esc}[0;32m"
info="${esc}[0;33m"
git="${esc}[0;34m"
normal=$(echo -en "${esc}[m\017")

source sbin/signalhandler.sh

while [[ $# -gt 0 ]] && [[ ."$1" = .-* ]] ; do
  opt="$1";
  shift;
  case "$opt" in
    "--" ) break 2;;

    "--source" | "-s" )
    WORKING_DIR="$1"; shift;;

    "--ssh" | "-S" )
    USE_SSH=true; shift;;

    "--destination" | "-d" )
    TARGET_DIR="$1"; shift;;

    "--repository" | "-r" )
    REPOSITORY="$1"; shift;;

    "--branch" | "-b" )
    BRANCH="$1"; shift;;

    "--keep" | "-k" )
    KEEP=true; shift;;

    "--jtreg" | "-j" )
    JTREG=true; shift;;
    
    "--jtreg_subsets" )
    JTREG=true; JTREG_TEST_SUBSETS="$1"; shift;;

    *) echo >&2 "${error}Invalid option: ${opt}${normal}"; man ./makejdk.1; exit 1;;
   esac
done

# Both a working directory and a target directory provided
if [ ! -z "${WORKING_DIR}" ] && [ ! -z "${TARGET_DIR}" ] ; then
  # This uses sbin/build.sh directly
  echo "${info} Not using Docker, working area will be ${WORKING_DIR}, target for the JDK will be ${TARGET_DIR} ${normal}"
fi

# No working directory and no target directory provided
if [ -z "${WORKING_DIR}" ] && [ -z "${TARGET_DIR}" ] ; then
  echo "${info}No parameters provided, using Docker ${normal}"
  USE_DOCKER=true
elif [ ! -z "${TARGET_DIR}" ] && [ -z "${WORKING_DIR}" ] ; then
  # Target dir is defined but the working dir isn't
  # Calls sbin/build.sh inside of Docker followed by a docker cp command
  echo "${info}Using Docker, target directory for the tgz on the host: ${TARGET_DIR}"
  USE_DOCKER=true
fi

echo ${info}
if [ "${KEEP}" == true ] ; then
  echo "We'll keep the built Docker container if you're using Docker"
else
  echo "We'll remove the built Docker container if you're using Docker"
fi
echo $normal

if [ -z "${BRANCH}" ] ; then
  echo "${info}BRANCH is undefined so checking out dev${normal}"
  BRANCH="dev"
fi

if [ -z "${WORKING_DIR}" ] ; then
  echo "${info}WORKING_DIR is undefined so setting to $PWD${normal}"
  WORKING_DIR=$PWD
else
  echo "${info}Working dir is $WORKING_DIR${normal}"
fi

echo $info
if [ -z "${TARGET_DIR}" ] ; then
  echo "${info}TARGET_DIR is undefined so setting to $PWD"
  TARGET_DIR=$PWD
  # Only makes a difference if we're in Docker
  echo "If you're using Docker The build artifact will not be copied to the host"
else
  echo "${info}Target directory is $TARGET_DIR${normal}"
  COPY_TO_HOST=true
  echo "If you're using Docker we'll copy the build artifact to the host"
fi

echo $git
if [ -d "$WORKING_DIR"/$OPENJDK_REPO_NAME/.git ] && [ $REPOSITORY == "AdoptOpenJDK/openjdk-jdk8u" ] ; then
  # It does exist and it's a repo other than the AdoptOpenJDK one
  cd $WORKING_DIR/$OPENJDK_REPO_NAME
  echo "${info}Will reset the repository at $PWD in 10 seconds...${git}"
  sleep 10
  echo "${git}Pulling latest changes from git repo"
  git fetch --all
  git reset --hard origin/$BRANCH
  echo $normal
  cd $WORKING_DIR
elif [ ! -d "${WORKING_DIR}"/$OPENJDK_REPO_NAME/.git ] ; then
  # If it doesn't exixt, clone it
  echo "${info}Didn't find any existing openjdk repository at WORKING_DIR (set to ${WORKING_DIR}) so cloning the source to openjdk"
  if [[ "${USE_SSH}" == true ]] ; then
    echo "git clone -b ${BRANCH} git@github.com:${REPOSITORY}.git $WORKING_DIR/$OPENJDK_REPO_NAME"
    git clone -b ${BRANCH} git@github.com:${REPOSITORY}.git $WORKING_DIR/$OPENJDK_REPO_NAME
>>>>>>> 9d674d76
  else
    echo "We'll remove the built Docker container if you're using Docker"
  fi
  echo $normal  
}

setDefaultIfBranchIsNotProvided()
{
  if [ -z "${BRANCH}" ] ; then
    echo "${info}BRANCH is undefined so checking out dev${normal}"
    BRANCH="dev"
  fi
}

setWorkingDirectoryIfProvided()
{
  if [ -z "${WORKING_DIR}" ] ; then
    echo "${info}WORKING_DIR is undefined so setting to $PWD${normal}"
    WORKING_DIR=$PWD
  else
    echo "${info}Working dir is $WORKING_DIR${normal}"
  fi
}

setTargetDirectoryIfProvided()
{
  echo $info
  if [ -z "${TARGET_DIR}" ] ; then
    echo "${info}TARGET_DIR is undefined so setting to $PWD"
    TARGET_DIR=$PWD
    # Only makes a difference if we're in Docker
    echo "If you're using Docker The build artifact will not be copied to the host"
  else
    echo "${info}Target directory is $TARGET_DIR${normal}"
    COPY_TO_HOST=true
    echo "If you're using Docker we'll copy the build artifact to the host"
  fi
}

cloneOpenJDKGitRepo()
{
  echo $git
  if [ -d "${WORKING_DIR}/${OPENJDK_REPO_NAME}/.git" ] && [ "$REPOSITORY" == "AdoptOpenJDK/openjdk-jdk8u" ] ; then
    # It does exist and it's a repo other than the AdoptOpenJDK one
    cd $WORKING_DIR/$OPENJDK_REPO_NAME
    echo "${info}Will reset the repository at $PWD in 10 seconds...${git}"
    sleep 10
    echo "${git}Pulling latest changes from git repo"
    git fetch --all
    git reset --hard origin/$BRANCH
    echo $normal
    cd $WORKING_DIR
  elif [ ! -d "${WORKING_DIR}/${OPENJDK_REPO_NAME}/.git" ] ; then
    # If it doesn't exixt, clone it
    echo "${info}Didn't find any existing openjdk repository at WORKING_DIR (set to ${WORKING_DIR}) so cloning the source to openjdk"
    if [[ "${USE_SSH}" == "true" ]] ; then
      echo "git clone -b ${BRANCH} git@github.com:${REPOSITORY}.git ${WORKING_DIR}/${OPENJDK_REPO_NAME}"
      git clone -b ${BRANCH} git@github.com:${REPOSITORY}.git $WORKING_DIR/$OPENJDK_REPO_NAME
    else
      echo "git clone -b ${BRANCH} https://github.com/${REPOSITORY}.git ${WORKING_DIR}/${OPENJDK_REPO_NAME}"
      git clone -b ${BRANCH} https://github.com/${REPOSITORY}.git $WORKING_DIR/$OPENJDK_REPO_NAME
    fi
  fi
  echo $normal
}

testOpenJDKViaDocker()
{
  if [[ ! -z $JTREG ]]; then
    docker run --privileged -t -v $WORKING_DIR/$OPENJDK_REPO_NAME:/openjdk/jdk8u/openjdk --entrypoint jtreg.sh $CONTAINER
  fi  
}

buildAndTestOpenJDKViaDocker()
{
  PS_DOCKER=$(ps -ef | grep "docker" | wc -l)

  if [ -z $(which docker) ] || [ ${PS_DOCKER} -lt 2 ]; then
    echo "${error}Error, please install docker and ensure that it is in your path and running!${normal}"
    exit
  fi

  echo "${info}Using Docker to build the JDK${normal}"

  CONTAINER=openjdk_container

  # Copy our script for usage inside of the container
  rm docker/jdk8u/x86_64/ubuntu/build.sh
  cp sbin/build.sh docker/jdk8u/x86_64/ubuntu 2>/dev/null

  rm docker/jdk8u/x86_64/ubuntu/jtreg.sh
  cp sbin/jtreg.sh docker/jdk8u/x86_64/ubuntu 2>/dev/null
  # Keep is undefined so we'll kill the docker image

  if [[ "$KEEP" == "true" ]] ; then
     if [ $(docker ps -a | grep openjdk_container | wc -l) == 0 ]; then
         echo "${info}No docker container found so creating one${normal}"
         docker build -t $CONTAINER docker/jdk8u/x86_64/ubuntu
     fi
  else
     echo "${info}Building as you've not specified -k or --keep"
     echo $good
     docker ps -a | awk '{ print $1,$2 }' | grep $CONTAINER | awk '{print $1 }' | xargs -I {} docker rm -f {}
     docker build -t $CONTAINER docker/jdk8u/x86_64/ubuntu
     echo $normal
  fi

  docker run --privileged -t -v $WORKING_DIR/$OPENJDK_REPO_NAME:/openjdk/jdk8u/openjdk --entrypoint build.sh $CONTAINER

  testOpenJDKViaDocker

  CONTAINER_ID=$(docker ps -a | awk '{ print $1,$2 }' | grep openjdk_container | awk '{print $1 }'| head -1)

  if [[ "${COPY_TO_HOST}" == "true" ]] ; then
    echo "Copying to the host with docker cp $id:/openjdk/jdk8u/OpenJDK.tar.gz $TARGET_DIR"
    docker cp $CONTAINER_ID:/openjdk/jdk8u/OpenJDK.tar.gz $TARGET_DIR
  fi

  if [[ "${JTREG}" == "true" ]] ; then
    echo "Copying jtreg reports from docker"
    docker cp $CONTAINER_ID:/openjdk/jdk8u/jtreport.zip $TARGET_DIR
    docker cp $CONTAINER_ID:/openjdk/jdk8u/jtwork.zip $TARGET_DIR
  fi

  # Didn't specify to keep
  if [[ -z ${KEEP} ]] ; then
    docker ps -a | awk '{ print $1,$2 }' | grep $CONTAINER | awk '{print $1 }' | xargs -I {} docker rm {}
  fi
}

testOpenJDKInNativeEnvironmentIfExpected()
{
  if [[ ! -z $JTREG ]]; then
    if [[ ! -z $JTREG_TEST_SUBSETS ]]; then
      $WORKING_DIR/sbin/jtreg.sh $WORKING_DIR $OPENJDK_REPO_NAME $BUILD_FULL_NAME $JTREG_TEST_SUBSETS
    else
      $WORKING_DIR/sbin/jtreg.sh $WORKING_DIR $OPENJDK_REPO_NAME $BUILD_FULL_NAME
    fi
  fi
}

buildAndTestOpenJDKInNativeEnvironment()
{
  echo "Calling sbin/build.sh $WORKING_DIR $TARGET_DIR $OPENJDK_REPO_NAME $BUILD_FULL_NAME $JVM_VARIANT"
  $WORKING_DIR/sbin/build.sh $WORKING_DIR $TARGET_DIR $OPENJDK_REPO_NAME $BUILD_FULL_NAME $JVM_VARIANT

  testOpenJDKInNativeEnvironmentIfExpected
}

buildAndTestOpenJDK()
{
  if [ "${USE_DOCKER}" == "true" ] ; then
    buildAndTestOpenJDKViaDocker
  else  
    buildAndTestOpenJDKInNativeEnvironment
  fi
}

##################################################################

initialiseEscapeCodes
sourceSignalHandler
parseCommandLineArgs $@
checkIfDockerIsUsedForBuildingOrNot
checkInCaseOfDockerShouldTheContainerBePreserved
setDefaultIfBranchIsNotProvided
setWorkingDirectoryIfProvided
setTargetDirectoryIfProvided
cloneOpenJDKGitRepo
buildAndTestOpenJDK<|MERGE_RESOLUTION|>--- conflicted
+++ resolved
@@ -40,7 +40,6 @@
 
 BUILD_FULL_NAME=$OS_KERNAL_NAME-$OS_MACHINE-$BUILD_TYPE-$JVM_VARIANT-release
 
-<<<<<<< HEAD
 USE_DOCKER=false
 WORKING_DIR=""
 USE_SSH=false
@@ -49,7 +48,7 @@
 KEEP=false
 JTREG=false
 
-initialiseEscapeCodes() 
+initialiseEscapeCodes()
 {
   # Escape code
   esc=$(echo -en "\033")
@@ -95,6 +94,9 @@
 
       "--jtreg" | "-j" )
       JTREG=true; shift;;
+
+    "--jtreg_subsets" )
+    JTREG=true; JTREG_TEST_SUBSETS="$1"; shift;;
 
       *) echo >&2 "${error}Invalid option: ${opt}${normal}"; man ./makejdk.1; exit 1;;
      esac
@@ -126,124 +128,10 @@
   echo ${info}
   if [ "${KEEP}" == "true" ] ; then
     echo "We'll keep the built Docker container if you're using Docker"
-=======
-# Escape code
-esc=$(echo -en "\033")
-
-# Set colors
-error="${esc}[0;31m"
-good="${esc}[0;32m"
-info="${esc}[0;33m"
-git="${esc}[0;34m"
-normal=$(echo -en "${esc}[m\017")
-
-source sbin/signalhandler.sh
-
-while [[ $# -gt 0 ]] && [[ ."$1" = .-* ]] ; do
-  opt="$1";
-  shift;
-  case "$opt" in
-    "--" ) break 2;;
-
-    "--source" | "-s" )
-    WORKING_DIR="$1"; shift;;
-
-    "--ssh" | "-S" )
-    USE_SSH=true; shift;;
-
-    "--destination" | "-d" )
-    TARGET_DIR="$1"; shift;;
-
-    "--repository" | "-r" )
-    REPOSITORY="$1"; shift;;
-
-    "--branch" | "-b" )
-    BRANCH="$1"; shift;;
-
-    "--keep" | "-k" )
-    KEEP=true; shift;;
-
-    "--jtreg" | "-j" )
-    JTREG=true; shift;;
-    
-    "--jtreg_subsets" )
-    JTREG=true; JTREG_TEST_SUBSETS="$1"; shift;;
-
-    *) echo >&2 "${error}Invalid option: ${opt}${normal}"; man ./makejdk.1; exit 1;;
-   esac
-done
-
-# Both a working directory and a target directory provided
-if [ ! -z "${WORKING_DIR}" ] && [ ! -z "${TARGET_DIR}" ] ; then
-  # This uses sbin/build.sh directly
-  echo "${info} Not using Docker, working area will be ${WORKING_DIR}, target for the JDK will be ${TARGET_DIR} ${normal}"
-fi
-
-# No working directory and no target directory provided
-if [ -z "${WORKING_DIR}" ] && [ -z "${TARGET_DIR}" ] ; then
-  echo "${info}No parameters provided, using Docker ${normal}"
-  USE_DOCKER=true
-elif [ ! -z "${TARGET_DIR}" ] && [ -z "${WORKING_DIR}" ] ; then
-  # Target dir is defined but the working dir isn't
-  # Calls sbin/build.sh inside of Docker followed by a docker cp command
-  echo "${info}Using Docker, target directory for the tgz on the host: ${TARGET_DIR}"
-  USE_DOCKER=true
-fi
-
-echo ${info}
-if [ "${KEEP}" == true ] ; then
-  echo "We'll keep the built Docker container if you're using Docker"
-else
-  echo "We'll remove the built Docker container if you're using Docker"
-fi
-echo $normal
-
-if [ -z "${BRANCH}" ] ; then
-  echo "${info}BRANCH is undefined so checking out dev${normal}"
-  BRANCH="dev"
-fi
-
-if [ -z "${WORKING_DIR}" ] ; then
-  echo "${info}WORKING_DIR is undefined so setting to $PWD${normal}"
-  WORKING_DIR=$PWD
-else
-  echo "${info}Working dir is $WORKING_DIR${normal}"
-fi
-
-echo $info
-if [ -z "${TARGET_DIR}" ] ; then
-  echo "${info}TARGET_DIR is undefined so setting to $PWD"
-  TARGET_DIR=$PWD
-  # Only makes a difference if we're in Docker
-  echo "If you're using Docker The build artifact will not be copied to the host"
-else
-  echo "${info}Target directory is $TARGET_DIR${normal}"
-  COPY_TO_HOST=true
-  echo "If you're using Docker we'll copy the build artifact to the host"
-fi
-
-echo $git
-if [ -d "$WORKING_DIR"/$OPENJDK_REPO_NAME/.git ] && [ $REPOSITORY == "AdoptOpenJDK/openjdk-jdk8u" ] ; then
-  # It does exist and it's a repo other than the AdoptOpenJDK one
-  cd $WORKING_DIR/$OPENJDK_REPO_NAME
-  echo "${info}Will reset the repository at $PWD in 10 seconds...${git}"
-  sleep 10
-  echo "${git}Pulling latest changes from git repo"
-  git fetch --all
-  git reset --hard origin/$BRANCH
+  else
+    echo "We'll remove the built Docker container if you're using Docker"
+  fi
   echo $normal
-  cd $WORKING_DIR
-elif [ ! -d "${WORKING_DIR}"/$OPENJDK_REPO_NAME/.git ] ; then
-  # If it doesn't exixt, clone it
-  echo "${info}Didn't find any existing openjdk repository at WORKING_DIR (set to ${WORKING_DIR}) so cloning the source to openjdk"
-  if [[ "${USE_SSH}" == true ]] ; then
-    echo "git clone -b ${BRANCH} git@github.com:${REPOSITORY}.git $WORKING_DIR/$OPENJDK_REPO_NAME"
-    git clone -b ${BRANCH} git@github.com:${REPOSITORY}.git $WORKING_DIR/$OPENJDK_REPO_NAME
->>>>>>> 9d674d76
-  else
-    echo "We'll remove the built Docker container if you're using Docker"
-  fi
-  echo $normal  
 }
 
 setDefaultIfBranchIsNotProvided()
@@ -310,7 +198,7 @@
 {
   if [[ ! -z $JTREG ]]; then
     docker run --privileged -t -v $WORKING_DIR/$OPENJDK_REPO_NAME:/openjdk/jdk8u/openjdk --entrypoint jtreg.sh $CONTAINER
-  fi  
+  fi
 }
 
 buildAndTestOpenJDKViaDocker()
@@ -393,7 +281,7 @@
 {
   if [ "${USE_DOCKER}" == "true" ] ; then
     buildAndTestOpenJDKViaDocker
-  else  
+  else
     buildAndTestOpenJDKInNativeEnvironment
   fi
 }
