--- conflicted
+++ resolved
@@ -26,7 +26,6 @@
 
 REPOSITORY=AdoptOpenJDK/openjdk-jdk8u
 OPENJDK_REPO_NAME=openjdk
-<<<<<<< HEAD
 OS_KERNAL_NAME=$(echo `uname` | awk '{print tolower($0)}')
 OS_MACHINE=`uname -m`
 BUILD_TYPE=normal
@@ -37,8 +36,6 @@
 fi 
 
 BUILD_FULL_NAME=$OS_KERNAL_NAME-$OS_MACHINE-$BUILD_TYPE-$JVM_VARIANT-release
-=======
->>>>>>> 8e1fba22
 
 # Escape code
 esc=`echo -en "\033"`
@@ -213,7 +210,6 @@
     docker ps -a | awk '{ print $1,$2 }' | grep $CONTAINER | awk '{print $1 }' | xargs -I {} docker rm {}
   fi
 
-<<<<<<< HEAD
 else  
   echo "Calling sbin/build.sh $WORKING_DIR $TARGET_DIR $BUILD_FULL_NAME"
   $WORKING_DIR/sbin/build.sh $WORKING_DIR $TARGET_DIR $OPENJDK_REPO_NAME $BUILD_FULL_NAME $JVM_VARIANT
@@ -221,9 +217,4 @@
   if [[ ! -z $JTREG ]]; then
     $WORKING_DIR/sbin/jtreg.sh $WORKING_DIR $OPENJDK_REPO_NAME $BUILD_FULL_NAME
   fi
-=======
-else
-  echo "Calling sbin/build.sh $WORKING_DIR $TARGET_DIR"
-  $WORKING_DIR/sbin/build.sh $WORKING_DIR $TARGET_DIR $OPENJDK_REPO_NAME
->>>>>>> 8e1fba22
 fi