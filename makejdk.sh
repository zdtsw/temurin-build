#!/bin/bash
#
# Licensed under the Apache License, Version 2.0 (the "License");
# you may not use this file except in compliance with the License.
# You may obtain a copy of the License at
#
#      http://www.apache.org/licenses/LICENSE-2.0
#
# Unless required by applicable law or agreed to in writing, software
# distributed under the License is distributed on an "AS IS" BASIS,
# WITHOUT WARRANTIES OR CONDITIONS OF ANY KIND, either express or implied.
# See the License for the specific language governing permissions and
# limitations under the License.
#

# Script to clone the OpenJDK source then build it

# Optionally uses Docker, otherwise you can provide two arguments:
# the area to build the JDK e.g. $HOME/mybuilddir as -s or --source
# and the target destination for the tar.gz e.g. -d or --destination $HOME/mytargetdir
# Both must be absolute paths! You can use $PWD/mytargetdir

# A simple way to install dependencies persistently is to use our Ansible playbooks

# You can set the JDK boot directory with the JDK_BOOT_DIR environment variable


SCRIPT_DIR="$( cd "$( dirname "${BASH_SOURCE[0]}" )" && pwd )"
# shellcheck source=sbin/common-functions.sh
source "$SCRIPT_DIR/sbin/common-functions.sh"

REPOSITORY=${REPOSITORY:-adoptopenjdk/openjdk-jdk8u}
REPOSITORY="$(echo "${REPOSITORY}" | awk '{print tolower($0)}')"
OPENJDK_REPO_NAME=${OPENJDK_REPO_NAME:-openjdk}
SHALLOW_CLONE_OPTION="--depth=1"

DOCKER_SOURCE_VOLUME_NAME="openjdk-source-volume"
CONTAINER=openjdk_container
TMP_CONTAINER_NAME=openjdk-copy-src
CLEAN_DOCKER_BUILD=false

export COPY_TO_HOST=false
export USE_DOCKER=false

TARGET_DIR_IN_THE_CONTAINER="/openjdk/target/"

WORKING_DIR=""
USE_SSH=false
TARGET_DIR=""
BRANCH=""
KEEP=false
JTREG=false

OPENJDK_UPDATE_VERSION=""
OPENJDK_BUILD_NUMBER=""

determineBuildProperties

sourceFileWithColourCodes()
{
  # shellcheck disable=SC1091
  source ./sbin/colour-codes.sh
}

sourceSignalHandler()
{
  source sbin/signalhandler.sh
}

parseCommandLineArgs()
{
  while [[ $# -gt 0 ]] && [[ ."$1" = .-* ]] ; do
    opt="$1";
    shift;
    case "$opt" in
      "--" ) break 2;;

      "--source" | "-s" )
      WORKING_DIR="$1"; shift;;

      "--ssh" | "-S" )
      USE_SSH=true;;

      "--destination" | "-d" )
      TARGET_DIR="$1"; shift;;

      "--repository" | "-r" )
      REPOSITORY="$1"; shift;;

      "--branch" | "-b" )
      BRANCH="$1"; shift;;

      "--keep" | "-k" )
      KEEP=true;;

      "--clean-docker-build" | "-c" )
      CLEAN_DOCKER_BUILD=true;;

      "--jtreg" | "-j" )
      JTREG=true;;

      "--jtreg-subsets" | "-js" )
      JTREG=true; JTREG_TEST_SUBSETS="$1"; shift;;

      "--no-colour" | "-nc" )
      COLOUR=false;;

      "--disable-shallow-git-clone" | "-dsgc" )
      SHALLOW_CLONE_OPTION=""; shift;;

      "--skip-freetype" | "-sf" )
      export FREETYPE=false;;

      "--freetype-dir" | "-ftd" )
      export FREETYPE_DIRECTORY="$1"; shift;;

      *) echo >&2 "${error}Invalid option: ${opt}${normal}"; man ./makejdk.1; exit 1;;
     esac
  done
}

checkIfDockerIsUsedForBuildingOrNot()
{
  # Both a working directory and a target directory provided
  if [ ! -z "$WORKING_DIR" ] && [ ! -z "$TARGET_DIR" ] ; then
    # This uses sbin/build.sh directly
    echo "${info}Not using Docker, working area will be ${WORKING_DIR}, target for the JDK will be ${TARGET_DIR} ${normal}"
  fi

  # No working directory and no target directory provided
  if [ -z "${WORKING_DIR}" ] && [ -z "${TARGET_DIR}" ] ; then
    echo "${info}No parameters provided, using Docker. ${normal}"
    USE_DOCKER=true
  elif [ ! -z "$TARGET_DIR" ] && [ -z "$WORKING_DIR" ] ; then
    # Target directory is defined but the working directory isn't
    # Calls sbin/build.sh inside of Docker followed by a docker cp command
    echo "${info}Using Docker, target directory for the tgz on the host: ${TARGET_DIR}"
    USE_DOCKER=true
  fi
}

checkIfDockerIsUsedShouldTheContainerBePreserved()
{
  echo "${info}"
  if [ "${KEEP}" == "true" ] ; then
    echo "We'll keep the built Docker container if you're using Docker."
  else
    echo "We'll remove the built Docker container if you're using Docker."
  fi
  echo "${normal}"
}

setDefaultIfBranchIsNotProvided()
{
  if [ -z "$BRANCH" ] ; then
    echo "${info}BRANCH is undefined so checking out dev${normal}"
    BRANCH="dev"
  fi
}

setWorkingDirectoryIfProvided()
{
  if [ -z "${WORKING_DIR}" ] ; then
    echo "${info}WORKING_DIR is undefined so setting to ${PWD}${normal}."
    WORKING_DIR=$PWD
  else
    echo "${info}Working dir is ${WORKING_DIR}${normal}."
  fi
}

setTargetDirectoryIfProvided()
{
  echo "${info}"
  if [ -z "${TARGET_DIR}" ] ; then
    echo "${info}TARGET_DIR is undefined so setting to $PWD"
    TARGET_DIR=$PWD
    # Only makes a difference if we're in Docker
    echo "If you're using Docker the build artifact will not be copied to the host."
  else
    echo "${info}Target directory is ${TARGET_DIR}${normal}"
    COPY_TO_HOST=true
    echo "If you're using Docker we'll copy the build artifact to the host."
  fi
}

cloneOpenJDKGitRepo()
{
  echo "${git}"
  if [ -d "${WORKING_DIR}/${OPENJDK_REPO_NAME}/.git" ] && [ "$REPOSITORY" == "adoptopenjdk/openjdk-jdk8u" ] ; then
    # It does exist and it's a repo other than the AdoptOpenJDK one
    cd "${WORKING_DIR}/${OPENJDK_REPO_NAME}" || return
    echo "${info}Will reset the repository at $PWD in 10 seconds...${git}"
    sleep 10
    echo "${git}Pulling latest changes from git repo"
<<<<<<< HEAD
    git fetch --all $SHALLOW_CLONE_OPTION
=======

    showShallowCloningMessage "fetch"
    git fetch --all ${SHALLOW_CLONE_OPTION}
>>>>>>> 7cdcbeaa
    git reset --hard origin/$BRANCH
    git clean -fdx
    echo "${normal}"
    cd "${WORKING_DIR}" || return
  elif [ ! -d "${WORKING_DIR}/${OPENJDK_REPO_NAME}/.git" ] ; then
    # If it doesn't exist, clone it
    echo "${info}Didn't find any existing openjdk repository at WORKING_DIR (set to ${WORKING_DIR}) so cloning the source to openjdk"
    if [[ "$USE_SSH" == "true" ]] ; then
       GIT_REMOTE_REPO_ADDRESS="git@github.com:${REPOSITORY}.git"
    else
       GIT_REMOTE_REPO_ADDRESS="https://github.com/${REPOSITORY}.git"
    fi

    showShallowCloningMessage "cloning"
    GIT_CLONE_ARGUMENTS=("$SHALLOW_CLONE_OPTION" '-b' "$BRANCH" "$GIT_REMOTE_REPO_ADDRESS" "${WORKING_DIR}/${OPENJDK_REPO_NAME}")

    echo "git clone ${GIT_CLONE_ARGUMENTS[*]}"
    git clone "${GIT_CLONE_ARGUMENTS[@]}"
  fi
  echo "${normal}"
}

# TODO This only works fo jdk8u based releases.  Will require refactoring when jdk9 enters an update cycle
getOpenJDKUpdateAndBuildVersion()
{
  echo "${git}"
<<<<<<< HEAD
  if [ -d "${WORKING_DIR}/${OPENJDK_REPO_NAME}/.git" ] && [ "$REPOSITORY" == "AdoptOpenJDK/openjdk-jdk8u" ] ; then
    # It does exist and it's a repo other than the AdoptOpenJDK one
    cd "${WORKING_DIR}/${OPENJDK_REPO_NAME}" || return
    echo "${git}Pulling latest tags and getting the latest update version"
    git fetch --tags $SHALLOW_CLONE_OPTION
    OPENJDK_UPDATE_VERSION=$(git describe --abbrev=0 --tags | cut -d'u' -f 2 | cut -d'-' -f 1)
    OPENJDK_BUILD_NUMBER=$(git describe --abbrev=0 --tags | cut -d'b' -f 2 | cut -d'-' -f 1)
    echo "${OPENJDK_UPDATE_VERSION} ${OPENJDK_BUILD_NUMBER}"
    cd "${WORKING_DIR}" || return
=======

  if [ -d "${WORKING_DIR}/${OPENJDK_REPO_NAME}/.git" ]; then
    case "${REPOSITORY}" in
      *openjdk-jdk8u)
        # It does exist and it's a repo other than the AdoptOpenJDK one
        cd "${WORKING_DIR}/${OPENJDK_REPO_NAME}" || return
        echo "${git}Pulling latest tags and getting the latest update version using git fetch -q --tags ${SHALLOW_CLONE_OPTION}"
        git fetch -q --tags "${SHALLOW_CLONE_OPTION}"
        OPENJDK_REPO_TAG=$(getFirstTagFromOpenJDKGitRepo)
        if [[ "${OPENJDK_REPO_TAG}" == "" ]] ; then
          echo "${error}Unable to detect git tag"
          exit 1
        else
          echo "OpenJDK repo tag is $OPENJDK_REPO_TAG"
        fi
        
        OPENJDK_UPDATE_VERSION=$(echo "${OPENJDK_REPO_TAG}" | cut -d'u' -f 2 | cut -d'-' -f 1)
        OPENJDK_BUILD_NUMBER=$(echo "${OPENJDK_REPO_TAG}" | cut -d'b' -f 2 | cut -d'-' -f 1)
        echo "Version: ${OPENJDK_UPDATE_VERSION} ${OPENJDK_BUILD_NUMBER}"
        cd "${WORKING_DIR}" || return
        ;;
    esac
>>>>>>> 7cdcbeaa
  fi
  echo "${normal}"
}

showShallowCloningMessage()
{
    mode=$1
    if [[ "$SHALLOW_CLONE_OPTION" == "" ]]; then
        echo "${info}Git repo ${mode} mode: deep (preserves commit history)${normal}"
    else
        echo "${info}Git repo ${mode} mode: shallow (DOES NOT contain commit history)${normal}"
    fi
}

testOpenJDKViaDocker()
{
  if [[ "$JTREG" == "true" ]]; then
    mkdir -p "${WORKING_DIR}/target"
    docker run \
    -v "${DOCKER_SOURCE_VOLUME_NAME}:/openjdk/build" \
    -v "${WORKING_DIR}/target:${TARGET_DIR_IN_THE_CONTAINER}" \
    --entrypoint /openjdk/sbin/jtreg.sh "${CONTAINER}"
  fi
}

createPersistentDockerDataVolume()
{
  #Create a data volume called $DOCKER_SOURCE_VOLUME_NAME,
  #this gets mounted at /openjdk/build inside the container and is persistent between builds/tests
  #unless -c is passed to this script, in which case it is recreated using the source
  #in the current ./openjdk directory on the host machine (outside the container)
  docker volume inspect $DOCKER_SOURCE_VOLUME_NAME > /dev/null 2>&1
  DATA_VOLUME_EXISTS=$?

  if [[ "$CLEAN_DOCKER_BUILD" == "true" || "$DATA_VOLUME_EXISTS" != "0" ]]; then

    echo "${info}Removing old volumes and containers${normal}"
    docker rm -f $TMP_CONTAINER_NAME || true
    docker rm -f "$(docker ps -a | grep $CONTAINER | cut -d' ' -f1)" || true
    docker volume rm "${DOCKER_SOURCE_VOLUME_NAME}" || true

    echo "${info}Creating volume${normal}"
    docker volume create --name "${DOCKER_SOURCE_VOLUME_NAME}"
    docker run -v "${DOCKER_SOURCE_VOLUME_NAME}":/openjdk/build --name $TMP_CONTAINER_NAME ubuntu:14.04 /bin/bash
    docker cp openjdk $TMP_CONTAINER_NAME:/openjdk/build/

    echo "${info}Updating source${normal}"
    docker exec $TMP_CONTAINER_NAME "cd /openjdk/build/openjdk && sh get_source.sh"

    echo "${info}Shutting down${normal}"
    docker rm -f $TMP_CONTAINER_NAME
  fi
}

buildAndTestOpenJDKViaDocker()
{
  if [ -z "$(which docker)" ]; then
    echo "${error}Error, please install docker and ensure that it is in your path and running!${normal}"
    exit
  fi

  echo "${info}Using Docker to build the JDK${normal}"

  createPersistentDockerDataVolume


  # Copy our scripts for usage inside of the container
  rm -r docker/jdk8u/x86_64/ubuntu/sbin
  cp -r "${SCRIPT_DIR}/sbin" docker/jdk8u/x86_64/ubuntu/sbin 2>/dev/null


  # Keep is undefined so we'll kill the docker image

  if [[ "$KEEP" == "true" ]] ; then
     if [ "$(docker ps -a | grep -c openjdk_container)" == 0 ]; then
         echo "${info}No docker container found so creating '$CONTAINER' ${normal}"
         docker build -t $CONTAINER docker/jdk8u/x86_64/ubuntu
     fi
  else
     echo "${info}Building as you've not specified -k or --keep"
     echo "$good"
     docker ps -a | awk '{ print $1,$2 }' | grep $CONTAINER | awk '{print $1 }' | xargs -I {} docker rm -f {}
     docker build -t $CONTAINER docker/jdk8u/x86_64/ubuntu
     echo "$normal"
  fi


  mkdir -p "${WORKING_DIR}/target"

  docker run -t \
      -v "${DOCKER_SOURCE_VOLUME_NAME}:/openjdk/build" \
      -v "${WORKING_DIR}/target":/${TARGET_DIR_IN_THE_CONTAINER} \
      --entrypoint /openjdk/sbin/build.sh "${CONTAINER}"

  testOpenJDKViaDocker

  # Didn't specify to keep
  if [[ -z ${KEEP} ]] ; then
    docker ps -a | awk '{ print $1,$2 }' | grep "${CONTAINER}" | awk '{print $1 }' | xargs -I {} docker rm {}
  fi
}

testOpenJDKInNativeEnvironmentIfExpected()
{
  if [[ "$JTREG" == "true" ]];
  then
      "${SCRIPT_DIR}"/sbin/jtreg.sh "${WORKING_DIR}" "${OPENJDK_REPO_NAME}" "${BUILD_FULL_NAME}" "${JTREG_TEST_SUBSETS}"
  fi
}

buildAndTestOpenJDKInNativeEnvironment()
{
  echo "Calling sbin/build.sh $WORKING_DIR $TARGET_DIR $OPENJDK_REPO_NAME $JVM_VARIANT $OPENJDK_UPDATE_VERSION $OPENJDK_BUILD_NUMBER"
  "${SCRIPT_DIR}"/sbin/build.sh "${WORKING_DIR}" "${TARGET_DIR}" "${OPENJDK_REPO_NAME}" "${JVM_VARIANT}" "${OPENJDK_UPDATE_VERSION}" "${OPENJDK_BUILD_NUMBER}"

  testOpenJDKInNativeEnvironmentIfExpected
}

buildAndTestOpenJDK()
{
  if [ "$USE_DOCKER" == "true" ] ; then
    buildAndTestOpenJDKViaDocker
  else
    buildAndTestOpenJDKInNativeEnvironment
  fi
}

##################################################################

sourceSignalHandler
parseCommandLineArgs "$@"
if [[ -z "${COLOUR}" ]] ; then
  sourceFileWithColourCodes
fi
checkIfDockerIsUsedForBuildingOrNot
checkIfDockerIsUsedShouldTheContainerBePreserved
setDefaultIfBranchIsNotProvided
setWorkingDirectoryIfProvided
setTargetDirectoryIfProvided
time (
    echo "Cloning OpenJDK git repo"
    cloneOpenJDKGitRepo
)

time (
    echo "Updating OpenJDK git repo"
    getOpenJDKUpdateAndBuildVersion
)
buildAndTestOpenJDK<|MERGE_RESOLUTION|>--- conflicted
+++ resolved
@@ -192,13 +192,9 @@
     echo "${info}Will reset the repository at $PWD in 10 seconds...${git}"
     sleep 10
     echo "${git}Pulling latest changes from git repo"
-<<<<<<< HEAD
-    git fetch --all $SHALLOW_CLONE_OPTION
-=======
 
     showShallowCloningMessage "fetch"
     git fetch --all ${SHALLOW_CLONE_OPTION}
->>>>>>> 7cdcbeaa
     git reset --hard origin/$BRANCH
     git clean -fdx
     echo "${normal}"
@@ -225,17 +221,6 @@
 getOpenJDKUpdateAndBuildVersion()
 {
   echo "${git}"
-<<<<<<< HEAD
-  if [ -d "${WORKING_DIR}/${OPENJDK_REPO_NAME}/.git" ] && [ "$REPOSITORY" == "AdoptOpenJDK/openjdk-jdk8u" ] ; then
-    # It does exist and it's a repo other than the AdoptOpenJDK one
-    cd "${WORKING_DIR}/${OPENJDK_REPO_NAME}" || return
-    echo "${git}Pulling latest tags and getting the latest update version"
-    git fetch --tags $SHALLOW_CLONE_OPTION
-    OPENJDK_UPDATE_VERSION=$(git describe --abbrev=0 --tags | cut -d'u' -f 2 | cut -d'-' -f 1)
-    OPENJDK_BUILD_NUMBER=$(git describe --abbrev=0 --tags | cut -d'b' -f 2 | cut -d'-' -f 1)
-    echo "${OPENJDK_UPDATE_VERSION} ${OPENJDK_BUILD_NUMBER}"
-    cd "${WORKING_DIR}" || return
-=======
 
   if [ -d "${WORKING_DIR}/${OPENJDK_REPO_NAME}/.git" ]; then
     case "${REPOSITORY}" in
@@ -251,14 +236,13 @@
         else
           echo "OpenJDK repo tag is $OPENJDK_REPO_TAG"
         fi
-        
+
         OPENJDK_UPDATE_VERSION=$(echo "${OPENJDK_REPO_TAG}" | cut -d'u' -f 2 | cut -d'-' -f 1)
         OPENJDK_BUILD_NUMBER=$(echo "${OPENJDK_REPO_TAG}" | cut -d'b' -f 2 | cut -d'-' -f 1)
         echo "Version: ${OPENJDK_UPDATE_VERSION} ${OPENJDK_BUILD_NUMBER}"
         cd "${WORKING_DIR}" || return
         ;;
     esac
->>>>>>> 7cdcbeaa
   fi
   echo "${normal}"
 }
